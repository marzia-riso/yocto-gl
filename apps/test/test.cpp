#include <boolsurf/boolsurf.h>
#include <boolsurf/boolsurf_io.h>
#include <yocto/yocto_cli.h>
#include <yocto/yocto_sampling.h>
#include <yocto/yocto_sceneio.h>
#include <yocto/yocto_shape.h>
#include <yocto/yocto_trace.h>

#include "serialize/serialize.h"
using namespace yocto;

<<<<<<< HEAD
scene_model make_scene(const bool_mesh& mesh, const bool_state& state,
    const scene_camera& camera, bool color_shapes) {
  auto scene = scene_model{};
  scene.cameras.push_back(camera);

  for (int i = 0; i < state.cells.size(); i++) {
    auto& cell = state.cells[i];

    auto& instance     = scene.instances.emplace_back();
    instance.material  = (int)scene.materials.size();
    auto& material     = scene.materials.emplace_back();
    material.color     = get_cell_color(state, i, color_shapes);
    material.type      = scene_material_type::glossy;
    material.roughness = 0.5;
    instance.shape     = (int)scene.shapes.size();
    auto& shape        = scene.shapes.emplace_back();

    // TODO(giacomo): Too many copies of positions.
    shape.positions = mesh.positions;
    for (auto face : cell.faces) {
      shape.triangles.push_back(mesh.triangles[face]);
    }

    if (0) {
      auto& instance     = scene.instances.emplace_back();
      instance.shape     = (int)scene.shapes.size();
      instance.material  = (int)scene.materials.size();
      auto& material     = scene.materials.emplace_back();
      material.color     = {0, 0, 1};
      material.type      = scene_material_type::glossy;
      material.roughness = 0.5;
      auto& edges        = scene.shapes.emplace_back();
      for (auto& tr : mesh.triangles) {
        for (int k = 0; k < 3; k++) {
          auto a = tr[k];
          auto b = tr[(k + 1) % 3];
          if (a > b) continue;
          auto index = (int)edges.positions.size();
          edges.radius.push_back(0.001);
          edges.radius.push_back(0.001);
          edges.lines.push_back({index, index + 1});
          edges.positions.push_back(mesh.positions[a]);
          edges.positions.push_back(mesh.positions[b]);
        }
      }
    }
  }

  if (scene.shapes.empty()) {
    auto& instance     = scene.instances.emplace_back();
    instance.material  = (int)scene.materials.size();
    auto& material     = scene.materials.emplace_back();
    material.color     = {0.5, 0.5, 0.5};
    material.type      = scene_material_type::glossy;
    material.roughness = 0.5;
    instance.shape     = (int)scene.shapes.size();
    auto& shape        = scene.shapes.emplace_back();

    shape.positions = mesh.positions;
    shape.triangles = mesh.triangles;

    for (int i = 1; i < state.polygons.size(); i++) {
      auto& polygon   = state.polygons[i];
      auto  positions = vector<vec3f>();
      positions.reserve(polygon.length + 1);

      for (auto& edge : polygon.edges) {
        for (auto& segment : edge) {
          positions.push_back(
              eval_position(mesh, {segment.face, segment.start}));
        }
      }

      if (polygon.edges.size() && polygon.edges.back().size()) {
        auto& segment = polygon.edges.back().back();
        positions.push_back(eval_position(mesh, {segment.face, segment.end}));
      }

      auto lines = vector<vec2i>(positions.size() - 1);
      for (int i = 0; i < lines.size(); i++) {
        lines[i] = {i, i + 1};
      }

      auto& instance    = scene.instances.emplace_back();
      instance.material = (int)scene.materials.size();
      auto& material    = scene.materials.emplace_back();
      material.emission = {1, 0, 0};
      material.type     = scene_material_type::matte;
      instance.shape    = (int)scene.shapes.size();
      auto& shape       = scene.shapes.emplace_back();
      shape.radius      = vector<float>(positions.size(), 0.001);
      shape.positions   = positions;
      shape.lines       = lines;
    }
  }
  return scene;
}

void save_image(const string& output_image_filename, const bool_mesh& mesh,
    const bool_state& state, const scene_camera& camera, bool color_shapes,
    int spp) {
  if (output_image_filename == "no-output") return;

  auto scene = make_scene(mesh, state, camera, color_shapes);

=======
void save_image(const string& output_image_filename, const bool_mesh& mesh,
    const bool_state& state, const scene_camera& camera, bool color_shapes,
    int spp) {
  if (output_image_filename == "no-output") return;

  auto scene = make_scene(mesh, state, camera, color_shapes);

>>>>>>> c5564ebb
  auto params    = trace_params{};
  auto error     = string{};
  params.sampler = trace_sampler_type::eyelight;
  params.samples = spp;
  auto image     = trace_image(scene, params);
  save_image(output_image_filename, image, error);
}

void save_image(
    const string& output_image_filename, const scene_model& scene, int spp) {
  if (output_image_filename == "no-output") return;
  auto params    = trace_params{};
  auto error     = string{};
  params.sampler = trace_sampler_type::eyelight;
  params.samples = spp;
  auto image     = trace_image(scene, params);
  save_image(output_image_filename, image, error);
}

int main(int num_args, const char* args[]) {
  auto test_filename         = ""s;
  auto output_image_filename = "data/render.png"s;
  auto output_scene_filename = ""s;
  auto spp                   = 4;
  auto model_filename        = ""s;
  auto svg_filename          = ""s;
  auto svg_subdivs           = 2;
  auto drawing_size          = 0.005f;
  auto color_shapes          = false;

  // parse command line
  auto cli = make_cli("test", "test boolsurf algorithms");
  add_argument(
      cli, "input", test_filename, "Input test filename (.json).", {}, false);
  add_option(cli, "output_image", output_image_filename,
      "Output image filename (.png).");
  add_option(cli, "output_scene", output_scene_filename, "");
  add_option(cli, "spp", spp, "Samples per pixel.");
  add_option(cli, "model", model_filename, "Input model filename.");
  add_option(cli, "svg", svg_filename, "Input svg filename.");
  add_option(cli, "svg-subdivs", svg_subdivs, "Svg subdivisions.");
  add_option(cli, "drawing-size", drawing_size, "Size of mapped drawing.");
  add_option(cli, "color-shapes", color_shapes, "Color shapes.");
  parse_cli(cli, num_args, args);

  if (!test_filename.size()) print_fatal("No input filename");

  auto test      = bool_test{};
  auto extension = path_extension(test_filename);
  if (extension == ".svg") {
    auto script_path = normalize_path("scripts/svg_parser.py"s);
    auto output      = normalize_path("data/tests/tmp.json"s);
    auto cmd         = "python3 "s + script_path + " "s + test_filename + " "s +
               output + " "s + to_string(svg_subdivs);
    auto ret_value = system(cmd.c_str());
    if (ret_value != 0) print_fatal("Svg conversion failed " + test_filename);

    test_filename = output;
  }

  if (!load_test(test, test_filename)) {
    print_fatal("Error loading test " + test_filename);
  }

  if (model_filename.size()) test.model = model_filename;

  // Init mesh.
  auto error         = string{};
  auto mesh          = bool_mesh{};
  auto mesh_original = bool_mesh{};
  {
    if (!load_shape(test.model, mesh, error)) {
      printf("%s\n", error.c_str());
      print_fatal("Error loading model " + test_filename);
    }
    init_mesh(mesh);
    printf("triangles: %d\n", (int)mesh.triangles.size());
    printf("positions: %d\n\n", (int)mesh.positions.size());
    mesh_original = mesh;
  }
  auto bvh = make_triangles_bvh(mesh.triangles, mesh.positions, {});

  // Init bool_state
  auto state = bool_state{};

  if (test.screenspace) {
    int  seed           = 0;
    bool use_projection = false;
    while (true) {
      bool repeat = false;
      test.camera = make_camera(mesh, seed);
      state       = make_test_state(
          test, mesh, bvh, test.camera, drawing_size, use_projection);
      printf("%s\n", "make_test_state");

      // save_image(to_string(seed) + output_image_filename, mesh, state,
      // test.camera, color_shapes, spp);

      try {
        {
          auto timer = print_timed("[compute_cells]");
          compute_cells(mesh, state);
        }
        compute_shapes(state);

        // save_image(
        // output_image_filename, mesh, state, test.camera, color_shapes, spp);

        auto graph_dir      = path_dirname(output_image_filename);
        auto graph_filename = path_basename(output_image_filename) +
                              string("_graph.png");
        auto graph_outfile = path_join(graph_dir, graph_filename);
        save_tree_png(state, graph_outfile, "", color_shapes);

        auto zero              = vector<int>(state.labels[0].size(), 0);
        auto ambient_num_faces = 0;

        for (int c = 0; c < state.cells.size(); c++) {
          auto& cell = state.cells[c];
          if (state.labels[c] != zero) continue;
          if (ambient_num_faces < cell.faces.size()) {
            ambient_num_faces = (int)cell.faces.size();
          }
        }
        printf("ambient_num_faces: %d\n", ambient_num_faces);

        if (state.cells.size() == 1) {
          repeat = true;
        }

        for (auto& cell : state.cells) {
          if (cell.faces.size() > ambient_num_faces) {
            repeat = true;
            break;
          }
        }
      } catch (const std::exception&) {
        repeat = true;
      }

      if (!repeat) break;
      if (use_projection) seed += 1;  // questo muove la camera.
      use_projection = !use_projection;
      mesh           = mesh_original;
    }
  } else {
    state = state_from_test(mesh, test, 0.005, false);
    compute_cells(mesh, state);
    compute_shapes(state);
  }

  auto scene = make_scene(mesh, state, test.camera, color_shapes);
  if (output_scene_filename.size()) {
    // for (auto& shape : scene.shapes) {
    //   save_shape(shape, output_scene_filename + "/")

    // }
    save_scene(output_scene_filename, scene, error);
  }

  // save_image(output_image_filename, save_image, spp);

  auto graph_dir      = path_dirname(output_image_filename);
  auto graph_filename = path_basename(output_image_filename) +
                        string("_graph.png");
  auto graph_outfile = path_join(graph_dir, graph_filename);

  save_tree_png(state, graph_outfile.c_str(), "", color_shapes);

  if (color_shapes) {
    for (auto& operation : test.operations) {
      compute_bool_operation(state, operation);
    }
  }
}<|MERGE_RESOLUTION|>--- conflicted
+++ resolved
@@ -9,105 +9,6 @@
 #include "serialize/serialize.h"
 using namespace yocto;
 
-<<<<<<< HEAD
-scene_model make_scene(const bool_mesh& mesh, const bool_state& state,
-    const scene_camera& camera, bool color_shapes) {
-  auto scene = scene_model{};
-  scene.cameras.push_back(camera);
-
-  for (int i = 0; i < state.cells.size(); i++) {
-    auto& cell = state.cells[i];
-
-    auto& instance     = scene.instances.emplace_back();
-    instance.material  = (int)scene.materials.size();
-    auto& material     = scene.materials.emplace_back();
-    material.color     = get_cell_color(state, i, color_shapes);
-    material.type      = scene_material_type::glossy;
-    material.roughness = 0.5;
-    instance.shape     = (int)scene.shapes.size();
-    auto& shape        = scene.shapes.emplace_back();
-
-    // TODO(giacomo): Too many copies of positions.
-    shape.positions = mesh.positions;
-    for (auto face : cell.faces) {
-      shape.triangles.push_back(mesh.triangles[face]);
-    }
-
-    if (0) {
-      auto& instance     = scene.instances.emplace_back();
-      instance.shape     = (int)scene.shapes.size();
-      instance.material  = (int)scene.materials.size();
-      auto& material     = scene.materials.emplace_back();
-      material.color     = {0, 0, 1};
-      material.type      = scene_material_type::glossy;
-      material.roughness = 0.5;
-      auto& edges        = scene.shapes.emplace_back();
-      for (auto& tr : mesh.triangles) {
-        for (int k = 0; k < 3; k++) {
-          auto a = tr[k];
-          auto b = tr[(k + 1) % 3];
-          if (a > b) continue;
-          auto index = (int)edges.positions.size();
-          edges.radius.push_back(0.001);
-          edges.radius.push_back(0.001);
-          edges.lines.push_back({index, index + 1});
-          edges.positions.push_back(mesh.positions[a]);
-          edges.positions.push_back(mesh.positions[b]);
-        }
-      }
-    }
-  }
-
-  if (scene.shapes.empty()) {
-    auto& instance     = scene.instances.emplace_back();
-    instance.material  = (int)scene.materials.size();
-    auto& material     = scene.materials.emplace_back();
-    material.color     = {0.5, 0.5, 0.5};
-    material.type      = scene_material_type::glossy;
-    material.roughness = 0.5;
-    instance.shape     = (int)scene.shapes.size();
-    auto& shape        = scene.shapes.emplace_back();
-
-    shape.positions = mesh.positions;
-    shape.triangles = mesh.triangles;
-
-    for (int i = 1; i < state.polygons.size(); i++) {
-      auto& polygon   = state.polygons[i];
-      auto  positions = vector<vec3f>();
-      positions.reserve(polygon.length + 1);
-
-      for (auto& edge : polygon.edges) {
-        for (auto& segment : edge) {
-          positions.push_back(
-              eval_position(mesh, {segment.face, segment.start}));
-        }
-      }
-
-      if (polygon.edges.size() && polygon.edges.back().size()) {
-        auto& segment = polygon.edges.back().back();
-        positions.push_back(eval_position(mesh, {segment.face, segment.end}));
-      }
-
-      auto lines = vector<vec2i>(positions.size() - 1);
-      for (int i = 0; i < lines.size(); i++) {
-        lines[i] = {i, i + 1};
-      }
-
-      auto& instance    = scene.instances.emplace_back();
-      instance.material = (int)scene.materials.size();
-      auto& material    = scene.materials.emplace_back();
-      material.emission = {1, 0, 0};
-      material.type     = scene_material_type::matte;
-      instance.shape    = (int)scene.shapes.size();
-      auto& shape       = scene.shapes.emplace_back();
-      shape.radius      = vector<float>(positions.size(), 0.001);
-      shape.positions   = positions;
-      shape.lines       = lines;
-    }
-  }
-  return scene;
-}
-
 void save_image(const string& output_image_filename, const bool_mesh& mesh,
     const bool_state& state, const scene_camera& camera, bool color_shapes,
     int spp) {
@@ -115,15 +16,6 @@
 
   auto scene = make_scene(mesh, state, camera, color_shapes);
 
-=======
-void save_image(const string& output_image_filename, const bool_mesh& mesh,
-    const bool_state& state, const scene_camera& camera, bool color_shapes,
-    int spp) {
-  if (output_image_filename == "no-output") return;
-
-  auto scene = make_scene(mesh, state, camera, color_shapes);
-
->>>>>>> c5564ebb
   auto params    = trace_params{};
   auto error     = string{};
   params.sampler = trace_sampler_type::eyelight;
