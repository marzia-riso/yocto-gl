// TODO(giacomo): review usless includes
#include <yocto/yocto_bvh.h>
//#include <yocto/yocto_common.h>
#include <yocto/yocto_geometry.h>
#include <yocto/yocto_image.h>
#include <yocto/yocto_math.h>
#include <yocto/yocto_mesh.h>
#include <yocto/yocto_sceneio.h>
#include <yocto/yocto_shape.h>
#include <yocto_gui/yocto_imgui.h>
#include <yocto_gui/yocto_shade.h>
#include <yocto_gui/yocto_window.h>

#include <unordered_map>
#include <unordered_set>

#include "boolsurf.h"
#include "boolsurf_io.h"
#include "render.h"

using namespace yocto;

// Application state
struct app_state {
  // loading parameters
  string         model_filename = "";
  string         test_filename  = "";
  string         svg_filename   = "";
  float          svg_size       = 0.05;
  bool_test      test           = {};
  bool_operation operation      = {};
  gui_window*    window         = nullptr;

  // options
  shade_params drawgl_prms = {};

  // boolmesh info
  bool_mesh mesh          = bool_mesh{};
  bool_mesh mesh_original = bool_mesh{};
  shape_bvh bvh           = {};
  shape_bvh bvh_original  = {};

  bool_state state = {};

  vector<shade_instance*> cell_shapes    = {};
  vector<shade_instance*> polygon_shapes = {};

  vector<bool_state> history        = {};
  int                history_index  = 0;
  int                selected_cell  = -1;
  int                selected_shape = -1;

  // rendering state
  shade_scene*    glscene           = new shade_scene{};
  shade_camera*   glcamera          = nullptr;
  shade_instance* mesh_instance     = nullptr;
  shade_instance* edges_instance    = nullptr;
  shade_instance* vertices_instance = nullptr;
  shade_instance* temp_patch        = nullptr;

  shade_material* mesh_material   = nullptr;
  shade_material* edges_material  = nullptr;
  shade_material* points_material = nullptr;
  shade_material* paths_material  = nullptr;
  shade_material* isecs_material  = nullptr;

  struct {
    shade_material* red   = nullptr;
    shade_material* blue  = nullptr;
    shade_material* green = nullptr;
    shade_material* white = nullptr;
  } materials;

  vector<shade_material*> cell_materials = {};
  vector<shade_instance*> instances      = {};

  //(marzia) Useful while debugging!
  vector<int> cell_patches   = {};
  int         current_patch  = 0;
  int         current_border = 0;

  gui_widgets widgets                     = {};
  mesh_point  last_clicked_point          = {};
  mesh_point  last_clicked_point_original = {};

  ~app_state() {
    if (glscene) delete glscene;
  }
};

void update_polygon(app_state* app, int polygon_id) {
<<<<<<< HEAD
  auto& mesh_polygon  = app->state.polygons[polygon_id];
  auto& polygon_shape = app->polygon_shapes[polygon_id];

  // Draw polygon.
  recompute_polygon_segments(app->mesh, app->state, mesh_polygon);
  if (mesh_polygon.length > 0)
    set_polygon_shape(polygon_shape->shape, app->mesh, mesh_polygon);
=======
  update_polygon(app->state, app->mesh, polygon_id);

  auto& mesh_polygon = app->state.polygons[polygon_id];
  set_polygon_shape(app->glscene, app->mesh, mesh_polygon, polygon_id);
>>>>>>> 2ae9abab
}

void update_polygons(app_state* app) {
  for (int i = 1; i < app->state.polygons.size(); i++) {
    update_polygon(app, i);
  }
}

void commit_state(app_state* app) {
  app->history_index += 1;
  app->history.resize(app->history_index + 1);
  app->history[app->history_index] = app->state;
}

inline void update_cell_shapes(app_state* app);
inline void update_cell_colors(app_state* app);

bool undo_state(app_state* app) {
  if (app->history_index <= 1) return false;
  app->history_index -= 1;
  app->state = app->history[app->history_index];
  update_polygons(app);
  update_cell_shapes(app);
  update_cell_colors(app);
  return true;
}
bool redo_state(app_state* app) {
  if (app->history_index >= app->history.size() - 1) return false;
  app->history_index += 1;
  app->state = app->history[app->history_index];
  update_polygons(app);
  update_cell_shapes(app);
  update_cell_colors(app);
  return true;
}

void load_shape(app_state* app, const string& filename) {
  app->model_filename = filename;

  auto error = ""s;
  //  vector<vec2f> texcoords;
  //  vector<vec3f> colors;
  //  vector<vec3f> normals;
  //  if (!load_mesh(filename, app->mesh.triangles, app->mesh.positions,
  //  normals,
  //          texcoords, colors, error)) {
  if (!load_shape(filename, app->mesh, error)) {
    printf("%s\n", error.c_str());
    print_fatal("Error loading model " + filename);
  }

  init_mesh(app->mesh);
  app->mesh_original = app->mesh;
  app->bvh = make_triangles_bvh(app->mesh.triangles, app->mesh.positions, {});
  app->bvh_original = app->bvh;
}

void init_edges_and_vertices_shapes_and_points(
    app_state* app, bool thin = true) {
  auto  edges           = get_edges(app->mesh.triangles, {});
  float avg_edge_length = 0;
  for (auto& edge : edges) {
    avg_edge_length += length(
        app->mesh.positions[edge.x] - app->mesh.positions[edge.y]);
  }
  avg_edge_length /= edges.size();
  auto cylinder_radius = 0.01f * avg_edge_length;

  auto edges_shape = app->edges_instance->shape;
  if (thin) {
    set_quads(edges_shape, {});
    set_positions(edges_shape, app->mesh.positions);
    set_lines(edges_shape, edges);
    set_normals(edges_shape, {});
    set_texcoords(edges_shape, {});
    set_instances(edges_shape, {});
  } else {
    //    auto cylinder = make_uvcylinder({8, 1, 1}, {cylinder_radius, 1});
    //    for (auto& p : cylinder.positions) {
    //      p.z = p.z * 0.5 + 0.5;
    //    }
    //    set_quads(edges_shape, cylinder.quads);
    //    set_positions(edges_shape, cylinder.positions);
    //    set_normals(edges_shape, cylinder.normals);
    //    set_texcoords(edges_shape, cylinder.texcoords);
    //    set_instances(edges_shape, froms, tos);
  }

  auto vertices_shape  = app->vertices_instance->shape;
  auto vertices_radius = 3.0f * cylinder_radius;
  auto vertices        = make_sphere(3, vertices_radius);
  set_quads(vertices_shape, vertices.quads);
  set_positions(vertices_shape, vertices.positions);
  set_normals(vertices_shape, vertices.normals);
  set_texcoords(vertices_shape, vertices.texcoords);
  set_instances(vertices_shape, app->mesh.positions);
  // vertices_shape  = add_shape(glscene, {}, {}, {}, vertices.quads,
  //     vertices.positions, vertices.normals, vertices.texcoords, {});
  // set_instances(vertices_shape, app->mesh.positions);
}

void init_glscene(app_state* app, shade_scene* glscene, const bool_mesh& mesh) {
  // handle progress
  auto progress = vec2i{0, 4};

  // init scene
  init_scene(glscene, true);

  // TODO(fabio): move this function to math
  auto camera_frame = [](float lens, float aspect, float film = 0.036) {
    auto camera_dir  = normalize(vec3f{0, 0.5, 1});
    auto bbox_radius = 2.0f;
    auto camera_dist = bbox_radius * lens / (film / aspect);
    return lookat_frame(camera_dir * camera_dist, {0, 0, 0}, {0, 1, 0});
  };

  // camera
  //  if (progress_cb) progress_cb("convert camera", progress.x++, progress.y);
  app->glcamera = add_camera(glscene, camera_frame(0.050, 16.0f / 9.0f, 0.036),
      0.050, 16.0f / 9.0f, 0.036);
  app->glcamera->focus = length(app->glcamera->frame.o);

  // material
  // TODO(giacomo): Replace this with a proper colormap.
  //  if (progress_cb) progress_cb("convert material", progress.x++,
  //  progress.y);
  app->mesh_material = add_material(
      glscene, {0, 0, 0}, {0.5, 0.5, 0.9}, 1, 0, 0.4);
  app->edges_material = add_material(
      glscene, {0, 0, 0}, {0.4, 0.4, 1}, 1, 0, 0.4);
  app->points_material = add_material(glscene, {0, 0, 0}, {0, 0, 1}, 1, 0, 0.4);
  app->paths_material  = add_material(glscene, {0, 0, 0}, {1, 1, 1}, 1, 0, 0.4);
  app->isecs_material  = add_material(glscene, {0, 0, 0}, {0, 1, 0}, 1, 0, 0.4);

  set_unlit(app->edges_material, true);
  set_unlit(app->paths_material, true);

  auto colors = vector<vec3f>{
      {0.5, 0.5, 0.5},  // REMEMBER IT
      {1, 0, 0},
      {0, 0.5, 0},
      {0, 0, 1},
      {0, 0.5, 0.5},
      {1, 0.5, 0},
      {0.5, 0, 1},
      {0.5, 0, 0},
      {0, 0.5, 0},
      {0, 0, 0.5},
      {0, 0.5, 0.5},
      {0.5, 0.5, 0},
      {0.5, 0, 0.5},
  };
  app->cell_materials.resize(colors.size());
  for (int i = 0; i < colors.size(); i++) {
    app->cell_materials[i] = add_material(
        glscene, {0, 0, 0}, colors[i], 1, 0, 0.4);
  }

  app->materials.red   = add_material(glscene, {0, 0, 0}, {1, 0, 0}, 1, 0, 0.4);
  app->materials.green = add_material(glscene, {0, 0, 0}, {0, 1, 0}, 1, 0, 0.4);
  app->materials.blue  = add_material(glscene, {0, 0, 0}, {0, 0, 1}, 1, 0, 0.4);
  app->materials.white = add_material(glscene, {0, 0, 0}, {1, 1, 1}, 1, 0, 0.4);

  // shapes
  //  if (progress_cb) progress_cb("convert shape", progress.x++, progress.y);
  auto mesh_shape = add_shape(glscene, {}, {}, app->mesh.triangles, {},
      app->mesh.positions, app->mesh.normals, {}, {}, true);

  if (!is_initialized(get_normals(mesh_shape))) {
    app->drawgl_prms.faceted = true;
  }
  set_instances(mesh_shape, {}, {});

  auto edges_shape    = add_shape(glscene);
  auto vertices_shape = add_shape(glscene);
  app->mesh_instance  = add_instance(
      glscene, identity3x4f, mesh_shape, app->mesh_material);
  app->edges_instance = add_instance(
      glscene, identity3x4f, edges_shape, app->edges_material, true);
  app->vertices_instance = add_instance(
      glscene, identity3x4f, vertices_shape, app->points_material, true);
  init_edges_and_vertices_shapes_and_points(app);
}

// draw with shape
void draw_scene(const app_state* app, const gui_input& input) {
  draw_scene(app->glscene, app->glcamera, input.framebuffer_viewport,
      app->drawgl_prms);
}

void update_camera(app_state* app, const gui_input& input) {
  if (is_active(&app->widgets)) return;

  // handle mouse and keyboard for navigation
  if ((input.mouse_left || input.mouse_right) && !input.modifier_alt) {
    auto dolly  = 0.0f;
    auto pan    = zero2f;
    auto rotate = zero2f;
    if (input.mouse_left && !input.modifier_shift)
      rotate = (input.mouse_pos - input.mouse_last) / 100.0f;
    if (input.mouse_right)
      dolly = (input.mouse_pos.x - input.mouse_last.x) / 100.0f;
    if (input.mouse_left && input.modifier_shift)
      pan = (input.mouse_pos - input.mouse_last) / 100.0f;
    pan.x    = -pan.x;
    rotate.y = -rotate.y;

    std::tie(app->glcamera->frame, app->glcamera->focus) = camera_turntable(
        app->glcamera->frame, app->glcamera->focus, rotate, dolly, pan);
  }
};

void drop(app_state* app, const gui_input& input) {
  if (input.dropped.size()) {
    app->model_filename = input.dropped[0];
    clear_scene(app->glscene);
    load_shape(app, app->model_filename);
    init_glscene(app, app->glscene, app->mesh);
    return;
  }
}

shape_intersection intersect_shape(
    const app_state* app, const gui_input& input) {
  auto mouse_uv = vec2f{input.mouse_pos.x / float(input.window_size.x),
      input.mouse_pos.y / float(input.window_size.y)};
  auto ray      = camera_ray(app->glcamera->frame, app->glcamera->lens,
      app->glcamera->aspect, app->glcamera->film, mouse_uv);

  // TODO(giacomo): we always use the same original mesh for intersection to
  // support triangulation viewer, but we don't want to do that in the future.
  // We need two kinds of intersect.
  auto isec = intersect_triangles_bvh(app->bvh, app->mesh_original.triangles,
      app->mesh_original.positions, ray);

  return isec;
}

tuple<shape_intersection, shape_intersection> intersect_shapes(
    const app_state* app, const vec2f& uv) {
  auto ray = camera_ray(app->glcamera->frame, app->glcamera->lens,
      app->glcamera->aspect, app->glcamera->film, uv);

  // TODO(giacomo): we always use the same original mesh for intersection to
  // support triangulation viewer, but we don't want to do that in the future.
  // We need two kinds of intersect.
  auto isec_original = intersect_triangles_bvh(app->bvh_original,
      app->mesh_original.triangles, app->mesh_original.positions, ray);

  auto isec = intersect_triangles_bvh(
      app->bvh, app->mesh.triangles, app->mesh.positions, ray);

  return {isec, isec_original};
}

tuple<shape_intersection, shape_intersection> intersect_shapes(
    const app_state* app, const gui_input& input) {
  auto uv = vec2f{input.mouse_pos.x / float(input.window_size.x),
      input.mouse_pos.y / float(input.window_size.y)};
  return intersect_shapes(app, uv);
}

shade_instance* add_patch_shape(
    app_state* app, const vector<int>& faces, const vec3f& color) {
  auto patch_shape    = add_shape(app->glscene, {}, {}, {}, {}, {}, {}, {}, {});
  auto patch_material = add_material(app->glscene);  // @Leak
  *patch_material     = *app->mesh_material;
  patch_material->color = color;
  set_patch_shape(patch_shape, app->mesh, faces);
  return add_instance(app->glscene, identity3x4f, patch_shape, patch_material);
}

shade_instance* add_patch_shape(
    app_state* app, const vector<int>& faces, shade_material* material) {
  auto patch_shape = add_shape(app->glscene, {}, {}, {}, {}, {}, {}, {}, {});
  set_patch_shape(patch_shape, app->mesh, faces);
  return add_instance(app->glscene, identity3x4f, patch_shape, material);
}

shade_instance* add_polygon_shape(
    app_state* app, const mesh_polygon& polygon, int index) {
  auto polygon_shape = add_shape(app->glscene, {}, {}, {}, {}, {}, {}, {}, {});

  auto polygon_material   = add_material(app->glscene);
  polygon_material->color = get_color(index);

  if (polygon.length > 0) set_polygon_shape(polygon_shape, app->mesh, polygon);
  auto polygon_instance = add_instance(
      app->glscene, identity3x4f, polygon_shape, polygon_material);
  polygon_instance->depth_test = ogl_depth_test::always;

  return polygon_instance;
}

inline void update_cell_shapes(app_state* app) {
  for (int i = 0; i < app->state.cells.size(); i++) {
    auto& cell = app->state.cells[i];
    // auto  s     = front_polygon_containing_this_cell(app, i);
    // auto  color = vec3f{};
    // if (s == -1) {
    //   color = {.9, .9, .9};
    // } else {
    //   // color = get_polygon_color(app, app->state.shapes[s].polygon);
    //   color = app->state.shapes[s].color;
    // }
    // app->cell_patches.push_back((int)app->glscene->instances.size());
    set_patch_shape(app->cell_shapes[i]->shape, app->mesh, cell.faces);
    // app->cell_shapes[i]->material->color = color;
    // print_cell_info(cell, i);
  }
}

// inline void init_shapes(app_state* app) {
//   // Start with one shape for each polygon.
//   auto& shapes = app->state.shapes;
//   shapes.resize(app->state.polygons.size());
//   for (auto& shape : shapes) {
//     shape.cells.clear();
//   }

//   // Assign a polygon and a color to each shape.
//   for (int p = 0; p < app->state.polygons.size(); p++) {
//     if (shapes[p].polygon == -1) {
//       shapes[p].polygon = p;
//     }
//     if (shapes[p].color == vec3f{0, 0, 0}) {
//       shapes[p].color = get_color(p);
//     }
//   }
// }

// inline void set_default_shapes(app_state* app) {
//   // init_shapes(app);
//   for (auto& shape : app->state.shapes) {
//     shape.cells.clear();
//   }
//   app->state.shapes[0].cells = {app->state.ambient_cell};

//   // Distribute cells to shapes
//   for (int cell = 0; cell < app->state.cells.size(); cell++) {
//     auto p = front_polygon_containing_this_cell(app, cell);
//     if (p > 0) {
//       app->state.shapes[p].cells.push_back(cell);
//     }
//   }
// }

inline void update_cell_colors(app_state* app) {
  auto& state = app->state;
  for (int i = 0; i < state.cells.size(); i++) {
    auto shape_id = 0;
    for (int s = (int)state.shapes.size() - 1; s >= 0; s--) {
      if (state.shapes[s].cells.count(i)) {
        shape_id = s;
        break;
      }
    }
    app->cell_shapes[i]->material->color = get_color(shape_id);
  }

  // instance->material->color     = get_cell_color(cell.labels, i);

  // auto get_cell_color = [](const mesh_cell& cell, int cell_id) {
  //   auto color = vec3f{0, 0, 0};
  //   int  count = 0;
  //   for (int p = 0; p < cell.labels.size(); p++) {
  //     auto label = cell.labels[p];
  //     if (label > 0) {
  //       color += get_color(p);
  //       count += 1;
  //     }
  //   }
  //   if (count > 0) {
  //     color /= count;
  //     color += vec3f{1, 1, 1} * 0.1f * yocto::sin(cell_id);
  //   } else {
  //     color = {0.9, 0.9, 0.9};
  //   }
  //   return color;
  // };

  // for (int i = 0; i < app->state.cells.size(); ++i) {
  //   app->cell_shapes[i]->material->color = get_cell_color(
  //       app->state.cells[i], i);
  // }
}

void save_test(
    app_state* app, const bool_state& state, const string& filename) {
  app->test.points   = state.points;
  app->test.polygons = {{}};
  for (auto& mesh_polygon : state.polygons) {
    if (mesh_polygon.points.size()) {
      app->test.polygons.push_back(mesh_polygon.points);
    }
  }
  app->test.camera.frame    = app->glcamera->frame;
  app->test.camera.lens     = app->glcamera->lens;
  app->test.camera.aspect   = app->glcamera->aspect;
  app->test.camera.film     = app->glcamera->film;
  app->test.camera.aperture = app->glcamera->aperture;
  app->test.camera.focus    = app->glcamera->focus;

  save_test(app->test, filename);
}

void init_from_test(app_state* app) {
  app->state.polygons.clear();
  auto& points = app->state.points;
  points       = app->test.points;

  if (app->test.has_camera) {
    app->glcamera->frame    = app->test.camera.frame;
    app->glcamera->lens     = app->test.camera.lens;
    app->glcamera->aspect   = app->test.camera.aspect;
    app->glcamera->film     = app->test.camera.film;
    app->glcamera->aperture = app->test.camera.aperture;
    app->glcamera->focus    = app->test.camera.focus;
  }

  app->state = state_from_test(app->mesh, app->test);
  for (int i = 0; i < app->state.polygons.size(); i++) {
    auto& polygon = app->state.polygons[i];
    add_polygon_shape(app, polygon, i);
    // set_polygon_shape(app->glscene, app->mesh, polygon, i);
  }
}<|MERGE_RESOLUTION|>--- conflicted
+++ resolved
@@ -89,20 +89,10 @@
 };
 
 void update_polygon(app_state* app, int polygon_id) {
-<<<<<<< HEAD
-  auto& mesh_polygon  = app->state.polygons[polygon_id];
-  auto& polygon_shape = app->polygon_shapes[polygon_id];
-
-  // Draw polygon.
-  recompute_polygon_segments(app->mesh, app->state, mesh_polygon);
-  if (mesh_polygon.length > 0)
-    set_polygon_shape(polygon_shape->shape, app->mesh, mesh_polygon);
-=======
   update_polygon(app->state, app->mesh, polygon_id);
 
   auto& mesh_polygon = app->state.polygons[polygon_id];
   set_polygon_shape(app->glscene, app->mesh, mesh_polygon, polygon_id);
->>>>>>> 2ae9abab
 }
 
 void update_polygons(app_state* app) {
