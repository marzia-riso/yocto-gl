#pragma once

#include <yocto/yocto_mesh.h>
#include <yocto/yocto_scene.h>
#include <yocto/yocto_shape.h>  // hashing vec2i

#include <cassert>
<<<<<<< HEAD
using namespace yocto;
=======

#include "ext/CDT/CDT/include/CDT.h"

using namespace yocto;
using namespace std;

#include "ext/robin_hood.h"
template <typename Key, typename Value>
using hash_map = robin_hood::unordered_flat_map<Key, Value>;

template <typename Key>
using hash_set = robin_hood::unordered_flat_set<Key>;

struct bool_mesh {
  vector<vec3i>        triangles          = {};
  vector<vec3i>        adjacencies        = {};
  vector<vec3f>        positions          = {};
  vector<vec3f>        normals            = {};
  dual_geodesic_solver dual_solver        = {};
  vector<vec3i>        tags               = {};
  int                  original_positions = -1;
};

struct mesh_segment {
  vec2f start = {};
  vec2f end   = {};
  int   face  = -1;
};
>>>>>>> af58b4da

inline int mod3(int i) { return (i > 2) ? i - 3 : i; }

// Vector append and concatenation
template <typename T>
inline void operator+=(vector<T>& a, const vector<T>& b) {
  a.insert(a.end(), b.begin(), b.end());
}
template <typename T>
inline void operator+=(vector<T>& a, const T& b) {
  a.push_back(b);
}
template <typename T>
inline vector<T> operator+(const vector<T>& a, const vector<T>& b) {
  auto c = a;
  c += b;
  return c;
}

template <typename T>
inline void insert(vector<T>& vec, size_t i, const T& x) {
  vec.insert(vec.begin() + i, x);
}

// TODO(giacomo): Expose this function in yocto_mesh.h
inline int find_in_vec(const vec3i& vec, int x) {
  for (auto i = 0; i < 3; i++)
    if (vec[i] == x) return i;
  return -1;
}

template <class T>
inline int find_idx(const vector<T>& vec, const T& x) {
  for (auto i = 0; i < vec.size(); i++)
    if (vec[i] == x) return i;
  return -1;
}

// TODO(gicomo): rename
template <class T, typename F>
inline int find_xxx(const vector<T>& vec, F&& f) {
  for (auto i = 0; i < vec.size(); i++)
    if (f(vec[i])) return i;
  return -1;
}

// TODO(giacomo): Expose this function in yocto_mesh.h
inline int find_adjacent_triangle(
    const vec3i& triangle, const vec3i& adjacent) {
  for (int i = 0; i < 3; i++) {
    auto k = find_in_vec(adjacent, triangle[i]);
    if (k != -1) {
      if (find_in_vec(adjacent, triangle[mod3(i + 1)]) != -1) {
        return i;
      } else {
        return mod3(i + 2);
      }
    }
  }
  // assert(0 && "input triangles are not adjacent");
  return -1;
}

// From yocto_mesh.h + small update
inline vec2f intersect_segments(const vec2f& start1, const vec2f& end1,
    const vec2f& start2, const vec2f& end2) {
  if (end1 == start2) return zero2f;
  if (end2 == start1) return one2f;
  if (start2 == start1) return zero2f;
  if (end2 == end1) return one2f;

  auto a = end1 - start1;    // direction of line a
  auto b = start2 - end2;    // direction of line b, reversed
  auto d = start2 - start1;  // right-hand side

  auto det = a.x * b.y - a.y * b.x;
  if (det == 0) return {-1, -1};

  auto r = (d.x * b.y - d.y * b.x) / det;
  auto s = (a.x * d.y - a.y * d.x) / det;
  return {r, s};
}

<<<<<<< HEAD
=======
struct hashgrid_polyline {
  int           polygon  = -1;
  vector<vec2f> points   = {};
  vector<int>   vertices = {};
};
using mesh_hashgrid = hash_map<int, vector<hashgrid_polyline>>;

inline mesh_hashgrid compute_hashgrid(
    const vector<mesh_polygon>& polygons, const vector<vector<int>>& vertices) {
  auto hashgrid = hash_map<int, vector<hashgrid_polyline>>{};

  for (auto polygon_id = 0; polygon_id < polygons.size(); polygon_id++) {
    auto& polygon   = polygons[polygon_id];
    int   last_face = -1;

    if (polygon.segments.empty()) continue;
    int first_face = polygon.segments[0].face;
    int s_first    = -1;

    for (auto s = 0; s < polygon.segments.size(); s++) {
      auto& segment = polygon.segments[s];

      if (segment.face == first_face && s_first == -1) continue;
      if (s_first == -1) s_first = s;

      auto& entry = hashgrid[segment.face];
      if (segment.face != last_face) {
        auto& polyline   = entry.emplace_back();
        polyline.polygon = polygon_id;

        auto ss = s - 1;
        assert(ss >= 0);
        polyline.vertices.push_back(vertices[polygon_id][ss]);
        polyline.points.push_back(segment.start);

        polyline.vertices.push_back(vertices[polygon_id][s]);
        polyline.points.push_back(segment.end);
      } else {
        auto& polyline = entry.back();
        assert(segment.end != polyline.points.back());
        polyline.points.push_back(segment.end);
        polyline.vertices.push_back(vertices[polygon_id][s]);
      }
      auto& polyline = entry.back();
      if (polyline.points.size() >= 2) {
        assert(polyline.points.back() != polyline.points.end()[-2]);
      }
      last_face = segment.face;
    }

    // Ripetiamo perche' la prima polyline non la calcoliamo al primo giro.
    assert(last_face != -1);
    for (auto s = 0; s < s_first; s++) {
      auto& segment  = polygon.segments[s];
      auto& entry    = hashgrid[segment.face];
      auto& polyline = entry.back();
      assert(segment.face == last_face);
      polyline.points.push_back(segment.end);
      polyline.vertices.push_back(vertices[polygon_id][s]);
    }
  }
  return hashgrid;
}

inline int add_vertex(bool_mesh& mesh, const mesh_point& point) {
  float eps = 0.00001;
  auto  uv  = point.uv;
  auto  tr  = mesh.triangles[point.face];
  if (uv.x < eps && uv.y < eps) return tr.x;
  if (uv.x > 1 - eps && uv.y < eps) return tr.y;
  if (uv.y > 1 - eps && uv.x < eps) return tr.z;
  auto vertex = (int)mesh.positions.size();
  auto pos    = eval_position(mesh.triangles, mesh.positions, point);
  mesh.positions.push_back(pos);
  return vertex;
}

inline vector<vector<int>> add_vertices(
    bool_mesh& mesh, const vector<mesh_polygon>& polygons) {
  auto vertices = vector<vector<int>>(polygons.size());
  for (int i = 0; i < polygons.size(); i++) {
    auto& segments = polygons[i].segments;
    vertices[i].resize(segments.size());

    for (auto s = 0; s < segments.size(); s++) {
      vertices[i][s] = add_vertex(mesh, {segments[s].face, segments[s].end});
    }
  }
  return vertices;
}

struct mesh_cell {
  vector<int>     faces          = {};
  hash_set<vec2i> adjacent_cells = {};  // {cell_id, crossed_polygon_id}
  vector<int>     labels         = {};
};

void flood_fill_new(vector<mesh_cell>& result, vector<mesh_cell>& cell_stack,
    vector<int>& starts, const bool_mesh& mesh) {
  auto cell_tags = vector<int>(mesh.triangles.size(), -1);

  // consume task stack
  while (cell_stack.size()) {
    // pop element from task stack
    auto cell = cell_stack.back();
    cell_stack.pop_back();

    auto face_stack = vector<int>{starts.back()};
    starts.pop_back();

    auto cell_id = (int)result.size();

    while (!face_stack.empty()) {
      auto face = face_stack.back();
      face_stack.pop_back();

      if (cell_tags[face] >= 0) continue;
      cell_tags[face] = cell_id;

      cell.faces.push_back(face);

      for (int k = 0; k < 3; k++) {
        auto neighbor = mesh.adjacencies[face][k];
        if (neighbor < 0) continue;
        auto p = mesh.tags[face][k];

        auto neighbor_cell = cell_tags[neighbor];
        if (neighbor_cell >= 0 && p != 0) {
          // La faccia neighbor e' gia' stata visitata.
          if (neighbor_cell == cell_id) {
            // Sto visitando la stessa cella.
            if (find_in_vec(mesh.tags[neighbor], -p) != -1) {
              // Sto attraversando il bordo di un poligono, quindi
              // connetto la cella a se stessa.
              cell.adjacent_cells.insert({cell_id, yocto::abs(p)});
            } else {
              continue;
            }
          } else {
            // Non sto visitando la stessa cella.
            if (p > 0) {
              // Sto entrando nel poligono p.
              cell.adjacent_cells.insert({neighbor_cell, p});
            } else {
              // Sto uscendo dal poligono p.
              result[neighbor_cell].adjacent_cells.insert({cell_id, -p});
            }
          }
        } else {
          // La faccia neighbor non e' mai stata visitata.
          if (p == 0) {
            // Non sto attraversando il bordo del poligono p.
            face_stack.push_back(neighbor);
          } else {
            // Sto attraversando il bordo del poligono p.
            cell_stack.push_back({});
            starts.push_back(neighbor);
          }
        }
      }
    }  // End of while

    if (cell.faces.size()) {
      result.push_back(cell);
    }
  }
}

inline vector<mesh_cell> make_mesh_cells(
    const bool_mesh& mesh, const vector<vec3i>& tags) {
  auto cell_stack = vector<mesh_cell>{{}};
  auto starts     = vector<int>{0};
  auto result     = vector<mesh_cell>{};
  flood_fill_new(result, cell_stack, starts, mesh);
  return result;
}

inline void print_cell_info(const mesh_cell& cell, int idx) {
  printf("[cell %d]\n", idx);
  printf("  faces: %d\n", (int)cell.faces.size());
  printf("  adjacent cells: ");
  for (auto& [cell_id, polygon_id] : cell.adjacent_cells)
    printf("(%d %d) ", cell_id, polygon_id);
  printf("\n");

  printf("  label: ");
  for (auto p = 1; p < cell.labels.size(); p++) printf("%d ", cell.labels[p]);
  printf("\n");

  printf("\n\n");
}

inline vector<int> find_ambient_cells(const vector<mesh_cell>& cells) {
  auto adjacency = vector<int>(cells.size(), 0);
  for (auto& cell : cells) {
    for (auto& [adj, _] : cell.adjacent_cells) adjacency[adj] += 1;
  }

  auto result = vector<int>{};
  for (int i = 0; i < adjacency.size(); i++) {
    if (adjacency[i] == 0) result.push_back(i);
  }
  return result;
}

inline void fix_self_intersections(
    vector<mesh_cell>& cells, const vector<int>& start) {
  auto visited   = vector<bool>(cells.size(), false);
  auto sequences = hash_map<int, vector<vector<int>>>();

  struct stack_item {
    int cell;
    int polygon;
  };

  // Inizializzazione dello stack
  auto stack = vector<stack_item>(start.size());
  for (auto s = 0; s < start.size(); s++) {
    stack[s] = {start[s], 0};
  }

  while (!stack.empty()) {
    auto item = stack.back();
    stack.pop_back();

    if (visited[item.cell]) continue;
    visited[item.cell] = true;

    auto& cell = cells[item.cell];
    for (auto& [neighbor, polygon] : cell.adjacent_cells) {
      // if (visited[neighbor]) {
      //   // auto tmp = cell.labels;
      //   // tmp[polygon] += 1;
      //   // if (tmp != cells[neighbor].labels) {
      //   //   for (int i = 0; i < cell.labels.size(); i++) {
      //   //     // cells[neighbor].labels[i] = yocto::max(
      //   //     // cells[neighbor].labels[i], tmp[i]);
      //   //     cells[neighbor].labels[i] = cells[neighbor].labels[i] +
      //   tmp[i];
      //   //   }
      //   // }
      //   continue;
      // }

      // Individuo diverse catene per ogni poligono
      if (item.polygon == polygon) {
        auto& polygon_sequences = sequences[polygon];

        // Se una catena già esistente termina con il nodo padre di neighbor
        // allora aggiungo neighbor alla catena
        auto found = false;
        for (auto& sequence : polygon_sequences) {
          if (sequence.back() == item.cell) {
            sequence.push_back(neighbor);
            found = true;
          }
        }

        // Se non ho trovato una catena già esistente allora la creo nuova
        if (!found) polygon_sequences.push_back({item.cell, neighbor});
      }

      stack.push_back({neighbor, polygon});
    }
  }

  // Invertiamo gli archi dispari della catena
  for (auto& [polygon, polygon_sequences] : sequences) {
    for (auto& sequence : polygon_sequences) {
      for (auto s = 0; s < sequence.size() - 1; s += 2) {
        auto s1 = sequence[s];
        auto s2 = sequence[s + 1];

        // Eliminiamo l'arco in un verso e lo creiamo nell'altro
        cells[s1].adjacent_cells.erase({s2, polygon});
        cells[s2].adjacent_cells.insert({s1, polygon});
      }
    }
  }
}

inline void compute_cell_labels(
    vector<mesh_cell>& cells, const vector<int>& start, int label_size) {
  auto visited = vector<bool>(cells.size(), false);
  auto stack   = start;

  for (auto& c : start) {
    visited[c]      = true;
    cells[c].labels = vector<int>(label_size, 0);
  }

  while (!stack.empty()) {
    auto cell_id = stack.back();
    stack.pop_back();

    visited[cell_id] = true;

    auto& cell = cells[cell_id];
    for (auto& [neighbor, polygon] : cell.adjacent_cells) {
      if (visited[neighbor]) {
        auto tmp = cell.labels;
        tmp[polygon] += 1;
        if (tmp != cells[neighbor].labels) {
          for (int i = 0; i < cell.labels.size(); i++) {
            cells[neighbor].labels[i] = yocto::max(
                cells[neighbor].labels[i], tmp[i]);
            // cells[neighbor].labels[i] = cells[neighbor].labels[i] + tmp[i];
          }
        }
        continue;
      }
      cells[neighbor].labels = cell.labels;
      cells[neighbor].labels[polygon] += 1;
      stack.push_back(neighbor);
      visited[neighbor] = true;
    }
  }
}

// inline void visit_dual_graph(const vector<vector<edge>>& dual_graph,
//     vector<cell_polygon>& cells, int start) {
//   auto queue   = std::deque<int>{};
//   auto visited = vector<bool>(dual_graph.size());

//   visited[start] = true;
//   queue.push_back(start);

//   while (!queue.empty()) {
//     auto current = queue.front();

//     queue.pop_front();
//     for (auto adj : dual_graph[current]) {
//       if (visited[adj.point]) continue;
//       auto embedding = cells[current].embedding;

//       if (adj.counterclock)
//         embedding[adj.polygon] -= 1;
//       else
//         embedding[adj.polygon] += 1;
//       cells[adj.point].embedding = embedding;
//       visited[adj.point]         = true;

//       queue.push_back(adj.point);
//     }
//   }

//   printf("Cells: \n");
//   for (auto i = 0; i < cells.size(); i++) {
//     printf("%d: Label: ", i);
//     for (auto& e : cells[i].embedding) printf("%d ", e);
//     printf("\n");
//   }
//   printf("\n");
// }

template <typename T>
inline void insert(vector<T>& vec, size_t i, const T& x) {
  vec.insert(vec.begin() + i, x);
}

inline void compute_intersections(
    hash_map<int, vector<hashgrid_polyline>>& hashgrid, bool_mesh& mesh) {
  for (auto& [face, polylines] : hashgrid) {
    // Check for polyline self interesctions
    for (auto p0 = 0; p0 < polylines.size(); p0++) {
      auto& poly = polylines[p0];

      int num_added = 0;
      for (int s0 = 0; s0 < poly.points.size() - 2; s0++) {
        auto& start0 = poly.points[s0];
        auto& end0   = poly.points[(s0 + 1) % poly.points.size()];
        for (int s1 = s0 + 2; s1 < poly.points.size(); s1++) {
          auto& start1 = poly.points[s1];
          auto& end1   = poly.points[(s1 + 1) % poly.points.size()];

          auto l = intersect_segments(start0, end0, start1, end1);
          if (l.x <= 0.0f || l.x >= 1.0f || l.y <= 0.0f || l.y >= 1.0f) {
            continue;
          }

          auto uv     = lerp(start1, end1, l.y);
          auto vertex = add_vertex(mesh, {face, uv});

          insert(poly.points, s0 + 1, uv);
          insert(poly.vertices, s0 + 1, vertex);
          insert(poly.points, s1 + 2, uv);
          insert(poly.vertices, s1 + 2, vertex);
          num_added += 1;
          s1 += 2;
        }
        s0 += num_added;
      }
    }

    // Check for intersections between different polylines
    for (auto p0 = 0; p0 < polylines.size() - 1; p0++) {
      for (auto p1 = p0 + 1; p1 < polylines.size(); p1++) {
        auto& poly0     = polylines[p0];
        auto& poly1     = polylines[p1];
        int   num_added = 0;
        for (int s0 = 0; s0 < poly0.points.size() - 1; s0++) {
          auto& start0 = poly0.points[s0];
          auto& end0   = poly0.points[(s0 + 1)];
          for (int s1 = 0; s1 < poly1.points.size() - 1; s1++) {
            auto& start1 = poly1.points[s1];
            auto& end1   = poly1.points[(s1 + 1)];
            auto  l      = intersect_segments(start0, end0, start1, end1);
            if (l.x <= 0.0f || l.x >= 1.0f || l.y <= 0.0f || l.y >= 1.0f) {
              continue;
            }

            auto uv     = lerp(start1, end1, l.y);
            auto vertex = add_vertex(mesh, {face, uv});

            insert(poly0.points, s0 + 1, uv);
            insert(poly0.vertices, s0 + 1, vertex);
            insert(poly1.points, s1 + 1, uv);
            insert(poly1.vertices, s1 + 1, vertex);
            num_added += 1;
            s1 += 1;
          }
          s0 += num_added;
        }
      }
    }
  }
}

>>>>>>> af58b4da
inline vec2i make_edge_key(const vec2i& edge) {
  if (edge.x > edge.y) return {edge.y, edge.x};
  return edge;
};

// (marzia) Not Used
inline std::tuple<vec2i, float> get_mesh_edge(
    const vec3i& triangle, const vec2f& uv) {
  if (uv.y == 0)
    return {vec2i{triangle.x, triangle.y}, uv.x};  // point on edge(xy)
  else if (uv.x == 0)
    return {vec2i{triangle.z, triangle.x}, 1.0f - uv.y};  // point on edge (xz)
  else if (fabs(uv.x + uv.y - 1.0f) < 0.0001)
    return {vec2i{triangle.y, triangle.z}, uv.y};  // point on edge (yz)
  else
    return {zero2i, -1};
}

inline pair<int, float> get_mesh_edge(const vec2f& uv) {
  if (uv.y == 0)
    return {0, uv.x};  // point on edge(xy)
  else if (uv.x == 0)
    return {2, 1.0f - uv.y};  // point on edge (xz)
  else if (fabs(uv.x + uv.y - 1.0f) < 0.0001)
    return {1, uv.y};  // point on edge (yz)
  else
    return {-1, -1};
}

inline vec2i get_edge(const vec3i& triangle, int k) {
  if (k == 0)
    return {triangle.x, triangle.y};
  else if (k == 1)
    return {triangle.y, triangle.z};
  else if (k == 2)
    return {triangle.z, triangle.x};
  else {
    assert(0);
    return {-1, -1};
  }
}

inline vec3f get_color(int i) {
  static auto colors = vector<vec3f>{
      {0.5, 0.5, 0.5},
      {1, 0, 0},
      {0, 0.5, 0},
      {0, 0, 1},
      {0, 0.5, 0.5},
      {1, 0.5, 0},
      {0.5, 0, 1},
      {0.5, 0, 0},
      {0, 0.5, 0},
      {0, 0, 0.5},
      {0, 0.5, 0.5},
      {0.5, 0.5, 0},
      {0.5, 0, 0.5},
  };

  return colors[i % colors.size()];
}

<<<<<<< HEAD
inline vec3f get_cell_color(const vector<int>& labels, int cell_id) {
  auto color = vec3f{0, 0, 0};
  int  count = 0;
  for (int p = 0; p < labels.size(); p++) {
    auto label = labels[p];
    if (label > 0) {
      color += get_color(p);
      count += 1;
    }
  }
  if (count > 0) {
    color /= count;
    color += vec3f{1, 1, 1} * 0.1f * yocto::sin(cell_id);
=======
inline void update_face_adjacencies(
    bool_mesh& mesh, const hash_map<int, vector<int>>& triangulated_faces) {
  // Aggiorniamo le adiacenze per i triangoli che sono stati processati
  auto border_edgemap = hash_map<vec2i, int>{};
  border_edgemap.reserve(triangulated_faces.size() * 6);

  // Per ogni triangolo processato elaboro tutti i suoi sottotriangoli
  for (auto& [face, triangles] : triangulated_faces) {
    // Converto il triangolo in triplette di vertici
    auto triangles_vec3i = vector<vec3i>(triangles.size());
    for (int i = 0; i < triangles.size(); i++) {
      triangles_vec3i[i] = mesh.triangles[triangles[i]];
    }

    for (int i = 0; i < triangles.size(); i++) {
      // Guardo se nell'adiacenza ci sono dei triangoli mancanti
      // (segnati con -2 per non confonderli con dei -1 già presenti nella mesh
      // originale)
      auto& adj = mesh.adjacencies[triangles[i]];
      for (int k = 0; k < 3; k++) {
        if (adj[k] != -2) continue;

        // Prendo l'edge di bordo corrispondente ad un -2
        auto edge = get_edge(triangles_vec3i[i], k);

        // Se è un arco della mesh originale lo processo subito
        if (edge.x < mesh.original_positions &&
            edge.y < mesh.original_positions) {
          // Cerco il triangolo adiacente al triangolo originale su quel lato
          for (int kk = 0; kk < 3; kk++) {
            auto edge0 = get_edge(mesh.triangles[face], kk);
            if (make_edge_key(edge) == make_edge_key(edge0)) {
              // Aggiorno direttamente l'adiacenza nel nuovo triangolo e del
              // vicino
              auto neighbor                     = mesh.adjacencies[face][kk];
              mesh.adjacencies[triangles[i]][k] = neighbor;

              auto it = find_in_vec(mesh.adjacencies[neighbor], face);
              mesh.adjacencies[neighbor][it] = triangles[i];
            }
          }
          continue;
        }

        // Se non è un arco della mesh originale
        auto edge_key = make_edge_key(edge);
        auto it       = border_edgemap.find(edge_key);

        // Se non l'ho mai incontrato salvo in una mappa l'edge ed il triangolo
        // corrispondente Se l'ho già incontrato ricostruisco l'adiacenza tra il
        // triangolo corrente e il neighbor già trovato
        if (it == border_edgemap.end()) {
          //          border_edgemap.insert(it, {edge_key, triangles[i]});
          border_edgemap[edge_key] = triangles[i];  // TODO(giacomo): ?
        } else {
          auto neighbor                     = it->second;
          mesh.adjacencies[triangles[i]][k] = neighbor;
          for (int kk = 0; kk < 3; ++kk) {
            auto edge2 = get_edge(mesh.triangles[neighbor], kk);
            edge2      = make_edge_key(edge2);
            if (edge2 == edge_key) {
              mesh.adjacencies[neighbor][kk] = triangles[i];
              break;
            }
          }
        }
      }
    }
  }
}

inline void update_face_edgemap(
    hash_map<vec2i, vec2i>& face_edgemap, const vec2i& edge, const int face) {
  auto key = make_edge_key(edge);
  auto it  = face_edgemap.find(key);
  if (it == face_edgemap.end()) {
    //    face_edgemap.insert(it, {key, {face, -1}});
    face_edgemap[key] = {face, -1};  // TODO(giacomo): ?
>>>>>>> af58b4da
  } else {
    color = {0.9, 0.9, 0.9};
  }
  return color;
}

#if 0
#include "ext/robin_hood.h"
template <typename Key, typename Value>
using hash_map = robin_hood::unordered_flat_map<Key, Value>;

template <typename Key>
using hash_set = robin_hood::unordered_flat_set<Key>;
#else

#include <unordered_set>
template <typename Key, typename Value>
using hash_map = std::unordered_map<Key, Value>;

template <typename Key>
using hash_set = std::unordered_set<Key>;
#endif

#ifdef MY_DEBUG
static auto debug_triangles = hash_map<int, vector<vec3i>>{};
static auto debug_edges     = hash_map<int, vector<vec2i>>{};
static auto debug_nodes     = hash_map<int, vector<vec2f>>{};
static auto debug_indices   = hash_map<int, vector<int>>{};

static auto debug_result  = vector<int>();
static auto debug_visited = vector<bool>{};
static auto debug_stack   = vector<int>{};
static auto debug_restart = true;
#endif<|MERGE_RESOLUTION|>--- conflicted
+++ resolved
@@ -5,38 +5,7 @@
 #include <yocto/yocto_shape.h>  // hashing vec2i
 
 #include <cassert>
-<<<<<<< HEAD
 using namespace yocto;
-=======
-
-#include "ext/CDT/CDT/include/CDT.h"
-
-using namespace yocto;
-using namespace std;
-
-#include "ext/robin_hood.h"
-template <typename Key, typename Value>
-using hash_map = robin_hood::unordered_flat_map<Key, Value>;
-
-template <typename Key>
-using hash_set = robin_hood::unordered_flat_set<Key>;
-
-struct bool_mesh {
-  vector<vec3i>        triangles          = {};
-  vector<vec3i>        adjacencies        = {};
-  vector<vec3f>        positions          = {};
-  vector<vec3f>        normals            = {};
-  dual_geodesic_solver dual_solver        = {};
-  vector<vec3i>        tags               = {};
-  int                  original_positions = -1;
-};
-
-struct mesh_segment {
-  vec2f start = {};
-  vec2f end   = {};
-  int   face  = -1;
-};
->>>>>>> af58b4da
 
 inline int mod3(int i) { return (i > 2) ? i - 3 : i; }
 
@@ -120,437 +89,6 @@
   return {r, s};
 }
 
-<<<<<<< HEAD
-=======
-struct hashgrid_polyline {
-  int           polygon  = -1;
-  vector<vec2f> points   = {};
-  vector<int>   vertices = {};
-};
-using mesh_hashgrid = hash_map<int, vector<hashgrid_polyline>>;
-
-inline mesh_hashgrid compute_hashgrid(
-    const vector<mesh_polygon>& polygons, const vector<vector<int>>& vertices) {
-  auto hashgrid = hash_map<int, vector<hashgrid_polyline>>{};
-
-  for (auto polygon_id = 0; polygon_id < polygons.size(); polygon_id++) {
-    auto& polygon   = polygons[polygon_id];
-    int   last_face = -1;
-
-    if (polygon.segments.empty()) continue;
-    int first_face = polygon.segments[0].face;
-    int s_first    = -1;
-
-    for (auto s = 0; s < polygon.segments.size(); s++) {
-      auto& segment = polygon.segments[s];
-
-      if (segment.face == first_face && s_first == -1) continue;
-      if (s_first == -1) s_first = s;
-
-      auto& entry = hashgrid[segment.face];
-      if (segment.face != last_face) {
-        auto& polyline   = entry.emplace_back();
-        polyline.polygon = polygon_id;
-
-        auto ss = s - 1;
-        assert(ss >= 0);
-        polyline.vertices.push_back(vertices[polygon_id][ss]);
-        polyline.points.push_back(segment.start);
-
-        polyline.vertices.push_back(vertices[polygon_id][s]);
-        polyline.points.push_back(segment.end);
-      } else {
-        auto& polyline = entry.back();
-        assert(segment.end != polyline.points.back());
-        polyline.points.push_back(segment.end);
-        polyline.vertices.push_back(vertices[polygon_id][s]);
-      }
-      auto& polyline = entry.back();
-      if (polyline.points.size() >= 2) {
-        assert(polyline.points.back() != polyline.points.end()[-2]);
-      }
-      last_face = segment.face;
-    }
-
-    // Ripetiamo perche' la prima polyline non la calcoliamo al primo giro.
-    assert(last_face != -1);
-    for (auto s = 0; s < s_first; s++) {
-      auto& segment  = polygon.segments[s];
-      auto& entry    = hashgrid[segment.face];
-      auto& polyline = entry.back();
-      assert(segment.face == last_face);
-      polyline.points.push_back(segment.end);
-      polyline.vertices.push_back(vertices[polygon_id][s]);
-    }
-  }
-  return hashgrid;
-}
-
-inline int add_vertex(bool_mesh& mesh, const mesh_point& point) {
-  float eps = 0.00001;
-  auto  uv  = point.uv;
-  auto  tr  = mesh.triangles[point.face];
-  if (uv.x < eps && uv.y < eps) return tr.x;
-  if (uv.x > 1 - eps && uv.y < eps) return tr.y;
-  if (uv.y > 1 - eps && uv.x < eps) return tr.z;
-  auto vertex = (int)mesh.positions.size();
-  auto pos    = eval_position(mesh.triangles, mesh.positions, point);
-  mesh.positions.push_back(pos);
-  return vertex;
-}
-
-inline vector<vector<int>> add_vertices(
-    bool_mesh& mesh, const vector<mesh_polygon>& polygons) {
-  auto vertices = vector<vector<int>>(polygons.size());
-  for (int i = 0; i < polygons.size(); i++) {
-    auto& segments = polygons[i].segments;
-    vertices[i].resize(segments.size());
-
-    for (auto s = 0; s < segments.size(); s++) {
-      vertices[i][s] = add_vertex(mesh, {segments[s].face, segments[s].end});
-    }
-  }
-  return vertices;
-}
-
-struct mesh_cell {
-  vector<int>     faces          = {};
-  hash_set<vec2i> adjacent_cells = {};  // {cell_id, crossed_polygon_id}
-  vector<int>     labels         = {};
-};
-
-void flood_fill_new(vector<mesh_cell>& result, vector<mesh_cell>& cell_stack,
-    vector<int>& starts, const bool_mesh& mesh) {
-  auto cell_tags = vector<int>(mesh.triangles.size(), -1);
-
-  // consume task stack
-  while (cell_stack.size()) {
-    // pop element from task stack
-    auto cell = cell_stack.back();
-    cell_stack.pop_back();
-
-    auto face_stack = vector<int>{starts.back()};
-    starts.pop_back();
-
-    auto cell_id = (int)result.size();
-
-    while (!face_stack.empty()) {
-      auto face = face_stack.back();
-      face_stack.pop_back();
-
-      if (cell_tags[face] >= 0) continue;
-      cell_tags[face] = cell_id;
-
-      cell.faces.push_back(face);
-
-      for (int k = 0; k < 3; k++) {
-        auto neighbor = mesh.adjacencies[face][k];
-        if (neighbor < 0) continue;
-        auto p = mesh.tags[face][k];
-
-        auto neighbor_cell = cell_tags[neighbor];
-        if (neighbor_cell >= 0 && p != 0) {
-          // La faccia neighbor e' gia' stata visitata.
-          if (neighbor_cell == cell_id) {
-            // Sto visitando la stessa cella.
-            if (find_in_vec(mesh.tags[neighbor], -p) != -1) {
-              // Sto attraversando il bordo di un poligono, quindi
-              // connetto la cella a se stessa.
-              cell.adjacent_cells.insert({cell_id, yocto::abs(p)});
-            } else {
-              continue;
-            }
-          } else {
-            // Non sto visitando la stessa cella.
-            if (p > 0) {
-              // Sto entrando nel poligono p.
-              cell.adjacent_cells.insert({neighbor_cell, p});
-            } else {
-              // Sto uscendo dal poligono p.
-              result[neighbor_cell].adjacent_cells.insert({cell_id, -p});
-            }
-          }
-        } else {
-          // La faccia neighbor non e' mai stata visitata.
-          if (p == 0) {
-            // Non sto attraversando il bordo del poligono p.
-            face_stack.push_back(neighbor);
-          } else {
-            // Sto attraversando il bordo del poligono p.
-            cell_stack.push_back({});
-            starts.push_back(neighbor);
-          }
-        }
-      }
-    }  // End of while
-
-    if (cell.faces.size()) {
-      result.push_back(cell);
-    }
-  }
-}
-
-inline vector<mesh_cell> make_mesh_cells(
-    const bool_mesh& mesh, const vector<vec3i>& tags) {
-  auto cell_stack = vector<mesh_cell>{{}};
-  auto starts     = vector<int>{0};
-  auto result     = vector<mesh_cell>{};
-  flood_fill_new(result, cell_stack, starts, mesh);
-  return result;
-}
-
-inline void print_cell_info(const mesh_cell& cell, int idx) {
-  printf("[cell %d]\n", idx);
-  printf("  faces: %d\n", (int)cell.faces.size());
-  printf("  adjacent cells: ");
-  for (auto& [cell_id, polygon_id] : cell.adjacent_cells)
-    printf("(%d %d) ", cell_id, polygon_id);
-  printf("\n");
-
-  printf("  label: ");
-  for (auto p = 1; p < cell.labels.size(); p++) printf("%d ", cell.labels[p]);
-  printf("\n");
-
-  printf("\n\n");
-}
-
-inline vector<int> find_ambient_cells(const vector<mesh_cell>& cells) {
-  auto adjacency = vector<int>(cells.size(), 0);
-  for (auto& cell : cells) {
-    for (auto& [adj, _] : cell.adjacent_cells) adjacency[adj] += 1;
-  }
-
-  auto result = vector<int>{};
-  for (int i = 0; i < adjacency.size(); i++) {
-    if (adjacency[i] == 0) result.push_back(i);
-  }
-  return result;
-}
-
-inline void fix_self_intersections(
-    vector<mesh_cell>& cells, const vector<int>& start) {
-  auto visited   = vector<bool>(cells.size(), false);
-  auto sequences = hash_map<int, vector<vector<int>>>();
-
-  struct stack_item {
-    int cell;
-    int polygon;
-  };
-
-  // Inizializzazione dello stack
-  auto stack = vector<stack_item>(start.size());
-  for (auto s = 0; s < start.size(); s++) {
-    stack[s] = {start[s], 0};
-  }
-
-  while (!stack.empty()) {
-    auto item = stack.back();
-    stack.pop_back();
-
-    if (visited[item.cell]) continue;
-    visited[item.cell] = true;
-
-    auto& cell = cells[item.cell];
-    for (auto& [neighbor, polygon] : cell.adjacent_cells) {
-      // if (visited[neighbor]) {
-      //   // auto tmp = cell.labels;
-      //   // tmp[polygon] += 1;
-      //   // if (tmp != cells[neighbor].labels) {
-      //   //   for (int i = 0; i < cell.labels.size(); i++) {
-      //   //     // cells[neighbor].labels[i] = yocto::max(
-      //   //     // cells[neighbor].labels[i], tmp[i]);
-      //   //     cells[neighbor].labels[i] = cells[neighbor].labels[i] +
-      //   tmp[i];
-      //   //   }
-      //   // }
-      //   continue;
-      // }
-
-      // Individuo diverse catene per ogni poligono
-      if (item.polygon == polygon) {
-        auto& polygon_sequences = sequences[polygon];
-
-        // Se una catena già esistente termina con il nodo padre di neighbor
-        // allora aggiungo neighbor alla catena
-        auto found = false;
-        for (auto& sequence : polygon_sequences) {
-          if (sequence.back() == item.cell) {
-            sequence.push_back(neighbor);
-            found = true;
-          }
-        }
-
-        // Se non ho trovato una catena già esistente allora la creo nuova
-        if (!found) polygon_sequences.push_back({item.cell, neighbor});
-      }
-
-      stack.push_back({neighbor, polygon});
-    }
-  }
-
-  // Invertiamo gli archi dispari della catena
-  for (auto& [polygon, polygon_sequences] : sequences) {
-    for (auto& sequence : polygon_sequences) {
-      for (auto s = 0; s < sequence.size() - 1; s += 2) {
-        auto s1 = sequence[s];
-        auto s2 = sequence[s + 1];
-
-        // Eliminiamo l'arco in un verso e lo creiamo nell'altro
-        cells[s1].adjacent_cells.erase({s2, polygon});
-        cells[s2].adjacent_cells.insert({s1, polygon});
-      }
-    }
-  }
-}
-
-inline void compute_cell_labels(
-    vector<mesh_cell>& cells, const vector<int>& start, int label_size) {
-  auto visited = vector<bool>(cells.size(), false);
-  auto stack   = start;
-
-  for (auto& c : start) {
-    visited[c]      = true;
-    cells[c].labels = vector<int>(label_size, 0);
-  }
-
-  while (!stack.empty()) {
-    auto cell_id = stack.back();
-    stack.pop_back();
-
-    visited[cell_id] = true;
-
-    auto& cell = cells[cell_id];
-    for (auto& [neighbor, polygon] : cell.adjacent_cells) {
-      if (visited[neighbor]) {
-        auto tmp = cell.labels;
-        tmp[polygon] += 1;
-        if (tmp != cells[neighbor].labels) {
-          for (int i = 0; i < cell.labels.size(); i++) {
-            cells[neighbor].labels[i] = yocto::max(
-                cells[neighbor].labels[i], tmp[i]);
-            // cells[neighbor].labels[i] = cells[neighbor].labels[i] + tmp[i];
-          }
-        }
-        continue;
-      }
-      cells[neighbor].labels = cell.labels;
-      cells[neighbor].labels[polygon] += 1;
-      stack.push_back(neighbor);
-      visited[neighbor] = true;
-    }
-  }
-}
-
-// inline void visit_dual_graph(const vector<vector<edge>>& dual_graph,
-//     vector<cell_polygon>& cells, int start) {
-//   auto queue   = std::deque<int>{};
-//   auto visited = vector<bool>(dual_graph.size());
-
-//   visited[start] = true;
-//   queue.push_back(start);
-
-//   while (!queue.empty()) {
-//     auto current = queue.front();
-
-//     queue.pop_front();
-//     for (auto adj : dual_graph[current]) {
-//       if (visited[adj.point]) continue;
-//       auto embedding = cells[current].embedding;
-
-//       if (adj.counterclock)
-//         embedding[adj.polygon] -= 1;
-//       else
-//         embedding[adj.polygon] += 1;
-//       cells[adj.point].embedding = embedding;
-//       visited[adj.point]         = true;
-
-//       queue.push_back(adj.point);
-//     }
-//   }
-
-//   printf("Cells: \n");
-//   for (auto i = 0; i < cells.size(); i++) {
-//     printf("%d: Label: ", i);
-//     for (auto& e : cells[i].embedding) printf("%d ", e);
-//     printf("\n");
-//   }
-//   printf("\n");
-// }
-
-template <typename T>
-inline void insert(vector<T>& vec, size_t i, const T& x) {
-  vec.insert(vec.begin() + i, x);
-}
-
-inline void compute_intersections(
-    hash_map<int, vector<hashgrid_polyline>>& hashgrid, bool_mesh& mesh) {
-  for (auto& [face, polylines] : hashgrid) {
-    // Check for polyline self interesctions
-    for (auto p0 = 0; p0 < polylines.size(); p0++) {
-      auto& poly = polylines[p0];
-
-      int num_added = 0;
-      for (int s0 = 0; s0 < poly.points.size() - 2; s0++) {
-        auto& start0 = poly.points[s0];
-        auto& end0   = poly.points[(s0 + 1) % poly.points.size()];
-        for (int s1 = s0 + 2; s1 < poly.points.size(); s1++) {
-          auto& start1 = poly.points[s1];
-          auto& end1   = poly.points[(s1 + 1) % poly.points.size()];
-
-          auto l = intersect_segments(start0, end0, start1, end1);
-          if (l.x <= 0.0f || l.x >= 1.0f || l.y <= 0.0f || l.y >= 1.0f) {
-            continue;
-          }
-
-          auto uv     = lerp(start1, end1, l.y);
-          auto vertex = add_vertex(mesh, {face, uv});
-
-          insert(poly.points, s0 + 1, uv);
-          insert(poly.vertices, s0 + 1, vertex);
-          insert(poly.points, s1 + 2, uv);
-          insert(poly.vertices, s1 + 2, vertex);
-          num_added += 1;
-          s1 += 2;
-        }
-        s0 += num_added;
-      }
-    }
-
-    // Check for intersections between different polylines
-    for (auto p0 = 0; p0 < polylines.size() - 1; p0++) {
-      for (auto p1 = p0 + 1; p1 < polylines.size(); p1++) {
-        auto& poly0     = polylines[p0];
-        auto& poly1     = polylines[p1];
-        int   num_added = 0;
-        for (int s0 = 0; s0 < poly0.points.size() - 1; s0++) {
-          auto& start0 = poly0.points[s0];
-          auto& end0   = poly0.points[(s0 + 1)];
-          for (int s1 = 0; s1 < poly1.points.size() - 1; s1++) {
-            auto& start1 = poly1.points[s1];
-            auto& end1   = poly1.points[(s1 + 1)];
-            auto  l      = intersect_segments(start0, end0, start1, end1);
-            if (l.x <= 0.0f || l.x >= 1.0f || l.y <= 0.0f || l.y >= 1.0f) {
-              continue;
-            }
-
-            auto uv     = lerp(start1, end1, l.y);
-            auto vertex = add_vertex(mesh, {face, uv});
-
-            insert(poly0.points, s0 + 1, uv);
-            insert(poly0.vertices, s0 + 1, vertex);
-            insert(poly1.points, s1 + 1, uv);
-            insert(poly1.vertices, s1 + 1, vertex);
-            num_added += 1;
-            s1 += 1;
-          }
-          s0 += num_added;
-        }
-      }
-    }
-  }
-}
-
->>>>>>> af58b4da
 inline vec2i make_edge_key(const vec2i& edge) {
   if (edge.x > edge.y) return {edge.y, edge.x};
   return edge;
@@ -613,7 +151,6 @@
   return colors[i % colors.size()];
 }
 
-<<<<<<< HEAD
 inline vec3f get_cell_color(const vector<int>& labels, int cell_id) {
   auto color = vec3f{0, 0, 0};
   int  count = 0;
@@ -627,93 +164,13 @@
   if (count > 0) {
     color /= count;
     color += vec3f{1, 1, 1} * 0.1f * yocto::sin(cell_id);
-=======
-inline void update_face_adjacencies(
-    bool_mesh& mesh, const hash_map<int, vector<int>>& triangulated_faces) {
-  // Aggiorniamo le adiacenze per i triangoli che sono stati processati
-  auto border_edgemap = hash_map<vec2i, int>{};
-  border_edgemap.reserve(triangulated_faces.size() * 6);
-
-  // Per ogni triangolo processato elaboro tutti i suoi sottotriangoli
-  for (auto& [face, triangles] : triangulated_faces) {
-    // Converto il triangolo in triplette di vertici
-    auto triangles_vec3i = vector<vec3i>(triangles.size());
-    for (int i = 0; i < triangles.size(); i++) {
-      triangles_vec3i[i] = mesh.triangles[triangles[i]];
-    }
-
-    for (int i = 0; i < triangles.size(); i++) {
-      // Guardo se nell'adiacenza ci sono dei triangoli mancanti
-      // (segnati con -2 per non confonderli con dei -1 già presenti nella mesh
-      // originale)
-      auto& adj = mesh.adjacencies[triangles[i]];
-      for (int k = 0; k < 3; k++) {
-        if (adj[k] != -2) continue;
-
-        // Prendo l'edge di bordo corrispondente ad un -2
-        auto edge = get_edge(triangles_vec3i[i], k);
-
-        // Se è un arco della mesh originale lo processo subito
-        if (edge.x < mesh.original_positions &&
-            edge.y < mesh.original_positions) {
-          // Cerco il triangolo adiacente al triangolo originale su quel lato
-          for (int kk = 0; kk < 3; kk++) {
-            auto edge0 = get_edge(mesh.triangles[face], kk);
-            if (make_edge_key(edge) == make_edge_key(edge0)) {
-              // Aggiorno direttamente l'adiacenza nel nuovo triangolo e del
-              // vicino
-              auto neighbor                     = mesh.adjacencies[face][kk];
-              mesh.adjacencies[triangles[i]][k] = neighbor;
-
-              auto it = find_in_vec(mesh.adjacencies[neighbor], face);
-              mesh.adjacencies[neighbor][it] = triangles[i];
-            }
-          }
-          continue;
-        }
-
-        // Se non è un arco della mesh originale
-        auto edge_key = make_edge_key(edge);
-        auto it       = border_edgemap.find(edge_key);
-
-        // Se non l'ho mai incontrato salvo in una mappa l'edge ed il triangolo
-        // corrispondente Se l'ho già incontrato ricostruisco l'adiacenza tra il
-        // triangolo corrente e il neighbor già trovato
-        if (it == border_edgemap.end()) {
-          //          border_edgemap.insert(it, {edge_key, triangles[i]});
-          border_edgemap[edge_key] = triangles[i];  // TODO(giacomo): ?
-        } else {
-          auto neighbor                     = it->second;
-          mesh.adjacencies[triangles[i]][k] = neighbor;
-          for (int kk = 0; kk < 3; ++kk) {
-            auto edge2 = get_edge(mesh.triangles[neighbor], kk);
-            edge2      = make_edge_key(edge2);
-            if (edge2 == edge_key) {
-              mesh.adjacencies[neighbor][kk] = triangles[i];
-              break;
-            }
-          }
-        }
-      }
-    }
-  }
-}
-
-inline void update_face_edgemap(
-    hash_map<vec2i, vec2i>& face_edgemap, const vec2i& edge, const int face) {
-  auto key = make_edge_key(edge);
-  auto it  = face_edgemap.find(key);
-  if (it == face_edgemap.end()) {
-    //    face_edgemap.insert(it, {key, {face, -1}});
-    face_edgemap[key] = {face, -1};  // TODO(giacomo): ?
->>>>>>> af58b4da
   } else {
     color = {0.9, 0.9, 0.9};
   }
   return color;
 }
 
-#if 0
+#if 1
 #include "ext/robin_hood.h"
 template <typename Key, typename Value>
 using hash_map = robin_hood::unordered_flat_map<Key, Value>;
