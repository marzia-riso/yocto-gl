#pragma once

#include <yocto/yocto_mesh.h>
#include <yocto/yocto_shape.h>

using namespace yocto;

struct bool_mesh {
  vector<vec3i>        triangles   = {};
  vector<vec3i>        adjacencies = {};
  vector<vec3f>        positions   = {};
  vector<vec3f>        normals     = {};
  dual_geodesic_solver dual_solver = {};
};

struct mesh_polygon {
  vector<mesh_point>    points = {};
  vector<geodesic_path> paths  = {};
};

inline bool is_updated(const mesh_polygon& polygon) {
  return (polygon.points.size() - 1) == polygon.paths.size();
}

<<<<<<< HEAD
inline bool is_closed(const polygon& polyg) {
  if (polyg.points.size() < 3) return false;
  return (polyg.points.front().face == polyg.points.back().face) &&
         (polyg.points.front().uv == polyg.points.back().uv);
}

inline vector<int> get_crossed_faces(const polygon& polyg) {
  auto faces = vector<int>();
  for (auto path : polyg.paths) {
    for (auto f : path.strip) {
      if (faces.size() && faces.back() == f) continue;
      faces.push_back(f);
    }
  }
  return faces;
}

inline bezier_mesh init_bezier_mesh(const generic_shape* shape) {
  auto mesh        = bezier_mesh{};
=======
inline bool_mesh init_mesh(const generic_shape* shape) {
  auto mesh = bool_mesh{};

>>>>>>> 4d0cf091
  mesh.triangles   = shape->triangles;
  mesh.positions   = shape->positions;
  mesh.normals     = shape->normals;
  mesh.adjacencies = face_adjacencies(mesh.triangles);

  // Fit shaphe in [-1, 1]^3
  auto bbox = invalidb3f;
  for (auto& pos : mesh.positions) bbox = merge(bbox, pos);
  for (auto& pos : mesh.positions) pos = (pos - center(bbox)) / max(size(bbox));

  mesh.dual_solver = make_dual_geodesic_solver(
      mesh.triangles, mesh.positions, mesh.adjacencies);
  return mesh;
}

inline geodesic_path compute_geodesic_path(
    const bool_mesh& mesh, const mesh_point& start, const mesh_point& end) {
  auto path = geodesic_path{};
  if (start.face == end.face) {
    path.start = start;
    path.end   = end;
    path.strip = {start.face};
    return path;
  }

  auto strip = strip_on_dual_graph(
      mesh.dual_solver, mesh.triangles, mesh.positions, end.face, start.face);
  path = shortest_path(
      mesh.triangles, mesh.positions, mesh.adjacencies, start, end, strip);
  return path;
}<|MERGE_RESOLUTION|>--- conflicted
+++ resolved
@@ -22,16 +22,15 @@
   return (polygon.points.size() - 1) == polygon.paths.size();
 }
 
-<<<<<<< HEAD
-inline bool is_closed(const polygon& polyg) {
-  if (polyg.points.size() < 3) return false;
-  return (polyg.points.front().face == polyg.points.back().face) &&
-         (polyg.points.front().uv == polyg.points.back().uv);
+inline bool is_closed(const mesh_polygon& polygon) {
+  if (polygon.points.size() < 3) return false;
+  return (polygon.points.front().face == polygon.points.back().face) &&
+         (polygon.points.front().uv == polygon.points.back().uv);
 }
 
-inline vector<int> get_crossed_faces(const polygon& polyg) {
+inline vector<int> get_crossed_faces(const mesh_polygon& polygon) {
   auto faces = vector<int>();
-  for (auto path : polyg.paths) {
+  for (auto path : polygon.paths) {
     for (auto f : path.strip) {
       if (faces.size() && faces.back() == f) continue;
       faces.push_back(f);
@@ -40,13 +39,8 @@
   return faces;
 }
 
-inline bezier_mesh init_bezier_mesh(const generic_shape* shape) {
-  auto mesh        = bezier_mesh{};
-=======
 inline bool_mesh init_mesh(const generic_shape* shape) {
   auto mesh = bool_mesh{};
-
->>>>>>> 4d0cf091
   mesh.triangles   = shape->triangles;
   mesh.positions   = shape->positions;
   mesh.normals     = shape->normals;
