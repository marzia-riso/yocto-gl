//
// LICENSE:
//
// Copyright (c) 2016 -- 2020 Fabio Pellacini
//
// Redistribution and use in source and binary forms, with or without
// modification, are permitted provided that the following conditions are met:
//
// 1. Redistributions of source code must retain the above copyright notice,
// this list of conditions and the following disclaimer.
//
// 2. Redistributions in binary form must reproduce the above copyright notice,
// this list of conditions and the following disclaimer in the documentation
// and/or other materials provided with the distribution.
//
// THIS SOFTWARE IS PROVIDED BY THE COPYRIGHT HOLDERS AND CONTRIBUTORS "AS IS"
// AND ANY EXPRESS OR IMPLIED WARRANTIES, INCLUDING, BUT NOT LIMITED TO, THE
// IMPLIED WARRANTIES OF MERCHANTABILITY AND FITNESS FOR A PARTICULAR PURPOSE
// ARE DISCLAIMED. IN NO EVENT SHALL THE COPYRIGHT HOLDER OR CONTRIBUTORS BE
// LIABLE FOR ANY DIRECT, INDIRECT, INCIDENTAL, SPECIAL, EXEMPLARY, OR
// CONSEQUENTIAL DAMAGES (INCLUDING, BUT NOT LIMITED TO, PROCUREMENT OF
// SUBSTITUTE GOODS OR SERVICES; LOSS OF USE, DATA, OR PROFITS; OR BUSINESS
// INTERRUPTION) HOWEVER CAUSED AND ON ANY THEORY OF LIABILITY, WHETHER IN
// CONTRACT, STRICT LIABILITY, OR TORT (INCLUDING NEGLIGENCE OR OTHERWISE)
// ARISING IN ANY WAY OUT OF THE USE OF THIS SOFTWARE, EVEN IF ADVISED OF THE
// POSSIBILITY OF SUCH DAMAGE.
//

#include <yocto/yocto_bvh.h>
#include <yocto/yocto_commonio.h>
#include <yocto/yocto_geometry.h>
#include <yocto/yocto_image.h>
#include <yocto/yocto_math.h>
#include <yocto/yocto_mesh.h>
#include <yocto/yocto_parallel.h>
#include <yocto/yocto_sceneio.h>
#include <yocto/yocto_shape.h>
#include <yocto_gui/yocto_imgui.h>
#include <yocto_gui/yocto_shade.h>
#include <yocto_gui/yocto_window.h>

#include <unordered_map>

#include "boolsurf_utils.h"

using namespace yocto;

#include <deque>

#ifdef _WIN32
#undef near
#undef far
#endif

namespace yocto {
void print_obj_camera(sceneio_camera* camera);
};

// Application state
struct app_state {
  // loading parameters
  string filename = "shape.obj";
  string name     = "";

  // options
  shade_params drawgl_prms = {};

  // scene
  generic_shape* ioshape = new generic_shape{};
  shape_bvh      bvh     = {};

  // boolmesh info
  bool_mesh mesh = bool_mesh{};

  vector<mesh_polygon> polygons = {};
  vector<mesh_point>   points   = {};  // Click inserted points
  // vector<isec_polygon> intersections = {};

  // rendering state
  shade_scene*    glscene         = new shade_scene{};
  shade_camera*   glcamera        = nullptr;
  shade_material* mesh_material   = nullptr;
  shade_material* edges_material  = nullptr;
  shade_material* points_material = nullptr;
  shade_material* paths_material  = nullptr;
  shade_material* isecs_material  = nullptr;

  gui_widgets widgets = {};

  ~app_state() {
    if (glscene) delete glscene;
    if (ioshape) delete ioshape;
  }
};

void load_shape(app_state* app, const string& filename) {
  app->filename = filename;
  app->name     = path_filename(app->filename);
  auto error    = ""s;
  if (!load_shape(app->filename, *app->ioshape, error)) {
    printf("Error loading shape: %s\n", error.c_str());
    return;
  }

  // Move somewhere else (?)
  if (app->ioshape->quads.size()) {
    app->ioshape->triangles = quads_to_triangles(app->ioshape->quads);
    app->ioshape->quads     = {};
  }

  app->mesh = init_mesh(app->ioshape);
  app->bvh  = make_triangles_bvh(app->mesh.triangles, app->mesh.positions, {});
}

// TODO(fabio): move this function to math
frame3f camera_frame(float lens, float aspect, float film = 0.036) {
  auto camera_dir  = normalize(vec3f{0, 0.5, 1});
  auto bbox_radius = 2.0f;
  auto camera_dist = bbox_radius * lens / (film / aspect);
  return lookat_frame(camera_dir * camera_dist, {0, 0, 0}, {0, 1, 0});
}

void update_path_shape(shade_shape* shape, const bool_mesh& mesh,
    const geodesic_path& path, bool thin = false) {
  auto positions = path_positions(
      path, mesh.triangles, mesh.positions, mesh.adjacencies);

  if (thin) {
    set_positions(shape, positions);
    shape->shape->elements = ogl_element_type::line_strip;
    set_instances(shape, {}, {});
    return;
  }

  auto froms = vector<vec3f>();
  auto tos   = vector<vec3f>();
  froms.reserve(positions.size() - 1);
  tos.reserve(positions.size() - 1);
  for (int i = 0; i < positions.size() - 1; i++) {
    auto from = positions[i];
    auto to   = positions[i + 1];
    if (from == to) continue;
    froms.push_back(from);
    tos.push_back(to);
  }
  auto radius   = 0.0005f;
  auto cylinder = make_uvcylinder({4, 1, 1}, {radius, 1});
  for (auto& p : cylinder.positions) {
    p.z = p.z * 0.5 + 0.5;
  }

  set_quads(shape, cylinder.quads);
  set_positions(shape, cylinder.positions);
  set_normals(shape, cylinder.normals);
  set_texcoords(shape, cylinder.texcoords);
  set_instances(shape, froms, tos);
}

void init_glscene(app_state* app, shade_scene* glscene, const bool_mesh& mesh,
    progress_callback progress_cb) {
  // handle progress
  auto progress = vec2i{0, 4};

  // init scene
  init_scene(glscene, true);

  // camera
  if (progress_cb) progress_cb("convert camera", progress.x++, progress.y);
  app->glcamera = add_camera(glscene, camera_frame(0.050, 16.0f / 9.0f, 0.036),
      0.050, 16.0f / 9.0f, 0.036);
  app->glcamera->focus = length(app->glcamera->frame.o);

  // material
  if (progress_cb) progress_cb("convert material", progress.x++, progress.y);
  app->mesh_material = add_material(
      glscene, {0, 0, 0}, {0.5, 0.5, 0.9}, 1, 0, 0.4);
  app->edges_material = add_material(
      glscene, {0, 0, 0}, {0.4, 0.4, 1}, 1, 0, 0.4);
  app->points_material = add_material(glscene, {0, 0, 0}, {0, 0, 1}, 1, 0, 0.4);
  app->paths_material  = add_material(glscene, {0, 0, 0}, {1, 0, 0}, 1, 0, 0.4);
  app->isecs_material  = add_material(glscene, {0, 0, 0}, {0, 1, 0}, 1, 0, 0.4);

  // shapes
  if (progress_cb) progress_cb("convert shape", progress.x++, progress.y);
  auto mesh_shape = add_shape(glscene, {}, {}, app->mesh.triangles, {},
      app->mesh.positions, app->mesh.normals, {}, {}, true);
  if (!is_initialized(get_normals(mesh_shape))) {
    app->drawgl_prms.faceted = true;
  }
  set_instances(mesh_shape, {}, {});

  auto edges = get_edges(app->mesh.triangles, {});
  auto froms = vector<vec3f>();
  auto tos   = vector<vec3f>();
  froms.reserve(edges.size());
  tos.reserve(edges.size());
  float avg_edge_length = 0;
  for (auto& edge : edges) {
    auto from = app->mesh.positions[edge.x];
    auto to   = app->mesh.positions[edge.y];
    froms.push_back(from);
    tos.push_back(to);
    avg_edge_length += length(from - to);
  }
  avg_edge_length /= edges.size();
  auto cylinder_radius = 0.05f * avg_edge_length;
  auto cylinder        = make_uvcylinder({8, 1, 1}, {cylinder_radius, 1});
  for (auto& p : cylinder.positions) {
    p.z = p.z * 0.5 + 0.5;
  }
  auto edges_shape = add_shape(glscene, {}, {}, {}, cylinder.quads,
      cylinder.positions, cylinder.normals, cylinder.texcoords, {});
  set_instances(edges_shape, froms, tos);

  auto vertices_radius = 3.0f * cylinder_radius;
  auto vertices        = make_sphere(3, vertices_radius);
  auto vertices_shape  = add_shape(glscene, {}, {}, {}, vertices.quads,
      vertices.positions, vertices.normals, vertices.texcoords, {});
  set_instances(vertices_shape, app->mesh.positions);

  // shapes
  if (progress_cb) progress_cb("convert instance", progress.x++, progress.y);
  add_instance(glscene, identity3x4f, mesh_shape, app->mesh_material);
  add_instance(glscene, identity3x4f, edges_shape, app->edges_material, true);
  add_instance(
      glscene, identity3x4f, vertices_shape, app->points_material, true);

  // done
  if (progress_cb) progress_cb("convert done", progress.x++, progress.y);
}

// draw with shading
void draw_widgets(app_state* app, const gui_input& input) {
  auto widgets = &app->widgets;
  begin_imgui(widgets, "boolsurf", {0, 0}, {320, 720});

  if (begin_header(widgets, "view")) {
    auto  glmaterial = app->mesh_material;
    auto& params     = app->drawgl_prms;
    draw_checkbox(widgets, "faceted", params.faceted);
    // continue_line(widgets);
    draw_checkbox(widgets, "lines", app->glscene->instances[1]->hidden, true);
    // continue_line(widgets);
    draw_checkbox(widgets, "points", app->glscene->instances[2]->hidden, true);
    draw_coloredit(widgets, "color", glmaterial->color);
    draw_slider(widgets, "resolution", params.resolution, 0, 4096);
    draw_combobox(
        widgets, "lighting", (int&)params.lighting, shade_lighting_names);
    draw_checkbox(widgets, "wireframe", params.wireframe);
    continue_line(widgets);
    draw_checkbox(widgets, "double sided", params.double_sided);
    // draw_slider(widgets, "exposure", params.exposure, -10, 10);
    // draw_slider(widgets, "gamma", params.gamma, 0.1f, 4);
    // draw_slider(widgets, "near", params.near, 0.01f, 1.0f);
    // draw_slider(widgets, "far", params.far, 1000.0f, 10000.0f);
    end_header(widgets);
  }
  if (begin_header(widgets, "inspect")) {
    draw_label(widgets, "shape", app->name);
    draw_label(widgets, "filename", app->filename);
    auto ioshape = app->ioshape;
    draw_label(widgets, "points", std::to_string(ioshape->points.size()));
    draw_label(widgets, "lines", std::to_string(ioshape->lines.size()));
    draw_label(widgets, "triangles", std::to_string(ioshape->triangles.size()));
    draw_label(widgets, "quads", std::to_string(ioshape->quads.size()));
    draw_label(widgets, "positions", std::to_string(ioshape->positions.size()));
    draw_label(widgets, "normals", std::to_string(ioshape->normals.size()));
    draw_label(widgets, "texcoords", std::to_string(ioshape->texcoords.size()));
    draw_label(widgets, "colors", std::to_string(ioshape->colors.size()));
    draw_label(widgets, "radius", std::to_string(ioshape->radius.size()));
    draw_label(widgets, "quads pos", std::to_string(ioshape->quadspos.size()));
    draw_label(
        widgets, "quads norm", std::to_string(ioshape->quadsnorm.size()));
    draw_label(widgets, "quads texcoord",
        std::to_string(ioshape->quadstexcoord.size()));
    end_header(widgets);
  }

  end_imgui(widgets);
}

// draw with shape
void draw_scene(const app_state* app, const gui_input& input) {
  draw_scene(app->glscene, app->glcamera, input.framebuffer_viewport,
      app->drawgl_prms);
}

void update_camera(app_state* app, const gui_input& input) {
  if (is_active(&app->widgets)) return;

  // handle mouse and keyboard for navigation
  if ((input.mouse_left || input.mouse_right) && !input.modifier_alt) {
    auto dolly  = 0.0f;
    auto pan    = zero2f;
    auto rotate = zero2f;
    if (input.mouse_left && !input.modifier_shift)
      rotate = (input.mouse_pos - input.mouse_last) / 100.0f;
    if (input.mouse_right)
      dolly = (input.mouse_pos.x - input.mouse_last.x) / 100.0f;
    if (input.mouse_left && input.modifier_shift)
      pan = (input.mouse_pos - input.mouse_last) / 100.0f;
    pan.x    = -pan.x;
    rotate.y = -rotate.y;

    std::tie(app->glcamera->frame, app->glcamera->focus) = camera_turntable(
        app->glcamera->frame, app->glcamera->focus, rotate, dolly, pan);
  }
};

void drop(app_state* app, const gui_input& input) {
  if (input.dropped.size()) {
    load_shape(app, input.dropped[0]);
    clear_scene(app->glscene);
    init_glscene(app, app->glscene, app->mesh, {});

    return;
  }
}

shape_intersection intersect_shape(
    const app_state* app, const gui_input& input) {
  auto mouse_uv = vec2f{input.mouse_pos.x / float(input.window_size.x),
      input.mouse_pos.y / float(input.window_size.y)};
  auto ray      = camera_ray(app->glcamera->frame, app->glcamera->lens,
      app->glcamera->aspect, app->glcamera->film, mouse_uv);

  auto isec = intersect_triangles_bvh(
      app->bvh, app->mesh.triangles, app->mesh.positions, ray);

  return isec;
}

void draw_sphere(shade_scene* scene, const bool_mesh& mesh,
    shade_material* material, const vector<vec3f>& pos, float dim) {
  auto sphere = make_sphere(4, dim);

  auto shape = add_shape(scene, {}, {}, {}, sphere.quads, sphere.positions,
      sphere.normals, sphere.texcoords, {});
  set_instances(shape, pos);
  add_instance(scene, identity3x4f, shape, material, false);
}

void draw_mesh_point(shade_scene* scene, const bool_mesh& mesh,
    shade_material* material, const mesh_point& point, float dim) {
  auto pos = eval_position(mesh.triangles, mesh.positions, point);
  draw_sphere(scene, mesh, material, {pos}, dim);
}

geodesic_path compute_path(const mesh_polygon& polygon,
    const vector<mesh_point> points, const bool_mesh& mesh) {
  auto size  = polygon.points.size();
  auto start = polygon.points[size - 2];
  auto end   = polygon.points[size - 1];
  auto path = compute_geodesic_path(mesh, points[start], points[end]);  // check
  return path;
}

void draw_path(shade_scene* scene, const bool_mesh& mesh,
    shade_material* material, const geodesic_path& path) {
  auto shape = add_shape(scene);
  update_path_shape(shape, mesh, path);
  add_instance(scene, identity3x4f, shape, material, false);
}

void draw_intersections(shade_scene* scene, const bool_mesh& mesh,
    shade_material* material, const vector<int>& isecs) {
  auto pos = vector<vec3f>(isecs.size());
  for (auto i = 0; i < isecs.size(); i++) {
    auto v = mesh.triangles[isecs[i]];
    pos[i] = (mesh.positions[v.x] + mesh.positions[v.y] + mesh.positions[v.z]) /
             3.0f;
  }

  draw_sphere(scene, mesh, material, pos, 0.0015f);
}

void draw_segment(shade_scene* scene, const bool_mesh& mesh,
    shade_material* material, const mesh_segment& segment) {
  auto start = mesh_point{segment.face, segment.start};
  auto end   = mesh_point{segment.face, segment.end};

  draw_mesh_point(scene, mesh, material, start, 0.0016f);
  draw_mesh_point(scene, mesh, material, end, 0.0016f);

  auto pos_start = eval_position(mesh.triangles, mesh.positions, start);
  auto pos_end   = eval_position(mesh.triangles, mesh.positions, end);

  auto froms = vector<vec3f>();
  froms.push_back(pos_start);
  auto tos = vector<vec3f>();
  tos.push_back(pos_end);

  auto radius   = 0.0010f;
  auto cylinder = make_uvcylinder({4, 1, 1}, {radius, 1});
  for (auto& p : cylinder.positions) {
    p.z = p.z * 0.5 + 0.5;
  }

  auto shape = add_shape(scene);
  add_instance(scene, identity3x4f, shape, material, false);
  set_quads(shape, cylinder.quads);
  set_positions(shape, cylinder.positions);
  set_normals(shape, cylinder.normals);
  set_texcoords(shape, cylinder.texcoords);
  set_instances(shape, froms, tos);
}

void mouse_input(app_state* app, const gui_input& input) {
  if (is_active(&app->widgets)) return;

  if (input.modifier_alt &&
      input.mouse_left.state == gui_button::state::releasing) {
    auto isec = intersect_shape(app, input);
    if (isec.hit) {
      if (!app->polygons.size()) app->polygons.push_back(mesh_polygon{});
      if (is_closed(app->polygons.back()))
        app->polygons.push_back(mesh_polygon{});

      auto& polygon = app->polygons.back();
      auto  point   = mesh_point{isec.element, isec.uv};

      app->points.push_back(point);
      polygon.points.push_back(app->points.size() - 1);

      draw_mesh_point(
          app->glscene, app->mesh, app->paths_material, point, 0.0010f);

      if (polygon.points.size() > 1) {
        auto geo_path = compute_path(polygon, app->points, app->mesh);
        draw_path(app->glscene, app->mesh, app->paths_material, geo_path);

        auto segments = mesh_segments(app->mesh.triangles, geo_path.strip,
            geo_path.lerps, geo_path.start, geo_path.end);

        update_mesh_polygon(polygon, segments);
      }
    }
  }
}

void key_input(app_state* app, const gui_input& input) {
  for (auto idx = 0; idx < input.key_buttons.size(); idx++) {
    auto button = input.key_buttons[idx];
    if (button.state != gui_button::state::pressing) continue;

    switch (idx) {
      case (int)gui_key('I'): {
        // Hashgrid from triangle idx to <polygon idx, edge_idx, segment idx,
        // segment start uv, segment end uv> to handle intersections and
        // self-intersections
        auto hashgrid = unordered_map<int, vector<hashgrid_entry>>();
        for (auto p = 0; p < app->polygons.size(); p++) {
          auto& polygon = app->polygons[p];
          for (auto e = 0; e < polygon.edges.size(); e++) {
            auto& edge = polygon.edges[e];
            for (auto s = 0; s < edge.size(); s++) {
              auto& segment = edge[s];
              hashgrid[segment.face].push_back(
                  {p, e, s, segment.start, segment.end});
            }
          }
        }

        // Remember it!
        // app->intersections.clear();
<<<<<<< HEAD
        auto hashmap = unordered_map<vec2i, vector<intersection>>();

        for (auto& entry : hashgrid) {
          if (entry.second.size() < 2) continue;
          for (auto i = 0; i < entry.second.size(); i++) {
            auto& first = entry.second[i];
            for (auto j = i + 1; j < entry.second.size(); j++) {
              auto& second = entry.second[j];

              auto l = intersect_segments(
                  first.start, first.end, second.start, second.end);
              if (l.x <= 0.0f || l.x >= 1.0f || l.y <= 0.0f || l.y >= 1.0f)
=======
        auto edge_map = unordered_map<vec2i, vector<intersection_node>>();

        for (auto& [face, value] : hashgrid) {
          if (value.size() < 2) continue;
          for (auto i = 0; i < value.size() - 1; i++) {
            auto& segmentAB = value[i];
            for (auto j = i + 1; j < value.size(); j++) {
              auto& segmentCD = value[j];

              auto l = intersect_segments(segmentAB.start, segmentAB.end,
                  segmentCD.start, segmentCD.end);
              if (l.x <= 0.0f || l.x >= 1.0f || l.y <= 0.0f || l.y >= 1.0f) {
>>>>>>> 8414b665
                continue;
              }

              auto uv = lerp(segmentCD.start, segmentCD.end, l.y);
              // auto uv = (lerp(segmentAB.start, segmentAB.end, l.x) +
              //               lerp(segmentCD.start, segmentCD.end, l.y)) *
              //           0.5; more robust?

              auto point    = mesh_point{face, uv};
              auto point_id = (int)app->points.size();

              auto get_edge = [&](const hashgrid_entry& segment) {
                auto& polygon = app->polygons[segment.polygon_id];
                auto  a       = (int)polygon.points[segment.edge_id];
                auto  b =
                    (int)polygon
                        .points[(segment.edge_id + 1) % polygon.points.size()];
                return vec2i{a, b};
              };

              //        C
              //        |
              // A -- point -- B
              //        |
              //        D

              auto AB = get_edge(segmentAB);
              auto CD = get_edge(segmentCD);
              edge_map[AB].push_back({point_id, CD, segmentAB.segment_id, l.x});
              edge_map[CD].push_back({point_id, AB, segmentCD.segment_id, l.y});

<<<<<<< HEAD
              auto isec_point = mesh_point{entry.first, isec};
              app->points.push_back(isec_point);

              // Update first segment
              auto first_offset = edge_offset(app->polygons[first.polygon_id],
                  first.edge_id, (int)app->points.size() - 1,
                  app->mesh.triangles, app->mesh.positions, app->points);

              hashmap[{first.polygon_id, first.edge_id}].push_back(
                  {(int)app->points.size() - 1, first_offset[1],
                      {second.polygon_id, second.edge_id}});

              // Update second segment
              auto second_offset = edge_offset(app->polygons[second.polygon_id],
                  second.edge_id, (int)app->points.size() - 1,
                  app->mesh.triangles, app->mesh.positions, app->points);
              hashmap[{second.polygon_id, second.edge_id}].push_back(
                  {(int)app->points.size() - 1, second_offset[1],
                      {first.polygon_id, first.edge_id}});

              draw_mesh_point(app->glscene, app->mesh, app->isecs_material,
                  isec_point, 0.0020f);
            }
          }
        }
        compute_graph(hashmap);

=======
              app->points.push_back(point);

              draw_mesh_point(
                  app->glscene, app->mesh, app->isecs_material, point, 0.0020f);
            }
          }
        }

        for (auto& [key, value] : edge_map) {
          sort(value.begin(), value.end(), [](auto& a, auto& b) {
            if (a.segment == b.segment) return a.t < b.t;
            return a.segment < b.segment;
          });
        }

        auto graph = vector<vector<int>>(app->points.size());

        for (auto& [key, value] : edge_map) {
          graph[key.x].push_back(value[0].point);
          graph[key.y].push_back(value.back().point);
          for (int k = 0; k < value.size(); k++) {
            auto& item  = value[k];
            auto  point = item.point;
            auto& other = edge_map.at(item.edge);
            auto& adj   = graph[point];
            adj.resize(4);
            adj[0] = k == 0 ? key.x : value[k - 1].point;
            adj[2] = k == value.size() - 1 ? key.y : value[k + 1].point;
            for (int i = 0; i < other.size(); i++) {
              if (other[i].point != point) continue;
              if (i == 0) {
                adj[1] = item.edge.x;
              } else {
                adj[1] = other[i - 1].point;
              }
              if (i == other.size() - 1) {
                adj[3] = item.edge.y;
              } else {
                adj[3] = other[i + 1].point;
              }
            }
          }
        }

        // print graph
        for (int i = 0; i < graph.size(); i++) {
          printf("%d: [", i);
          for (int k = 0; k < graph[i].size(); k++) {
            printf("%d ", graph[i][k]);
          }
          printf("]\n");
        }
>>>>>>> 8414b665
      } break;

      case (int)gui_key::enter: {
        auto& polygon = app->polygons.back();
        if (polygon.points.size() < 3 || is_closed(polygon)) return;

        auto point = polygon.points.front();
        polygon.points.push_back(point);

        auto geo_path = compute_path(polygon, app->points, app->mesh);
        draw_path(app->glscene, app->mesh, app->paths_material, geo_path);

        auto segments = mesh_segments(app->mesh.triangles, geo_path.strip,
            geo_path.lerps, geo_path.start, geo_path.end);

        update_mesh_polygon(polygon, segments);

        break;
      }
    }
  }
}

void update_app(const gui_input& input, void* data) {
  auto app = (app_state*)data;

  update_camera(app, input);
  mouse_input(app, input);
  key_input(app, input);

  drop(app, input);

  draw_scene(app, input);
  draw_widgets(app, input);
}

int main(int argc, const char* argv[]) {
  auto app         = new app_state{};
  auto filename    = "tests/_data/shapes/bunny.obj"s;
  auto camera_name = ""s;

  // parse command line
  auto cli = make_cli("yboolsurf", "views shapes inteactively");
  add_option(cli, "--camera", camera_name, "Camera name.");
  add_option(
      cli, "--resolution,-r", app->drawgl_prms.resolution, "Image resolution.");
  add_option(cli, "--lighting", app->drawgl_prms.lighting, "Lighting type.",
      shade_lighting_names);
  add_option(cli, "shape", filename, "Shape filename", true);
  parse_cli(cli, argc, argv);

  auto window = new gui_window{};
  init_window(window, {1280 + 320, 720}, "boolsurf", true);
  window->user_data = app;

  load_shape(app, filename);

  init_glscene(app, app->glscene, app->mesh, {});
  set_ogl_blending(true);
  app->widgets = create_imgui(window);

  run_ui(window, update_app);

  // clear
  clear_scene(app->glscene);

  // done
  return 0;
}<|MERGE_RESOLUTION|>--- conflicted
+++ resolved
@@ -463,20 +463,6 @@
 
         // Remember it!
         // app->intersections.clear();
-<<<<<<< HEAD
-        auto hashmap = unordered_map<vec2i, vector<intersection>>();
-
-        for (auto& entry : hashgrid) {
-          if (entry.second.size() < 2) continue;
-          for (auto i = 0; i < entry.second.size(); i++) {
-            auto& first = entry.second[i];
-            for (auto j = i + 1; j < entry.second.size(); j++) {
-              auto& second = entry.second[j];
-
-              auto l = intersect_segments(
-                  first.start, first.end, second.start, second.end);
-              if (l.x <= 0.0f || l.x >= 1.0f || l.y <= 0.0f || l.y >= 1.0f)
-=======
         auto edge_map = unordered_map<vec2i, vector<intersection_node>>();
 
         for (auto& [face, value] : hashgrid) {
@@ -489,7 +475,6 @@
               auto l = intersect_segments(segmentAB.start, segmentAB.end,
                   segmentCD.start, segmentCD.end);
               if (l.x <= 0.0f || l.x >= 1.0f || l.y <= 0.0f || l.y >= 1.0f) {
->>>>>>> 8414b665
                 continue;
               }
 
@@ -521,35 +506,6 @@
               edge_map[AB].push_back({point_id, CD, segmentAB.segment_id, l.x});
               edge_map[CD].push_back({point_id, AB, segmentCD.segment_id, l.y});
 
-<<<<<<< HEAD
-              auto isec_point = mesh_point{entry.first, isec};
-              app->points.push_back(isec_point);
-
-              // Update first segment
-              auto first_offset = edge_offset(app->polygons[first.polygon_id],
-                  first.edge_id, (int)app->points.size() - 1,
-                  app->mesh.triangles, app->mesh.positions, app->points);
-
-              hashmap[{first.polygon_id, first.edge_id}].push_back(
-                  {(int)app->points.size() - 1, first_offset[1],
-                      {second.polygon_id, second.edge_id}});
-
-              // Update second segment
-              auto second_offset = edge_offset(app->polygons[second.polygon_id],
-                  second.edge_id, (int)app->points.size() - 1,
-                  app->mesh.triangles, app->mesh.positions, app->points);
-              hashmap[{second.polygon_id, second.edge_id}].push_back(
-                  {(int)app->points.size() - 1, second_offset[1],
-                      {first.polygon_id, first.edge_id}});
-
-              draw_mesh_point(app->glscene, app->mesh, app->isecs_material,
-                  isec_point, 0.0020f);
-            }
-          }
-        }
-        compute_graph(hashmap);
-
-=======
               app->points.push_back(point);
 
               draw_mesh_point(
@@ -602,7 +558,6 @@
           }
           printf("]\n");
         }
->>>>>>> 8414b665
       } break;
 
       case (int)gui_key::enter: {
