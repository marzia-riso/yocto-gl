//
// LICENSE:
//
// Copyright (c) 2016 -- 2020 Fabio Pellacini
//
// Redistribution and use in source and binary forms, with or without
// modification, are permitted provided that the following conditions are met:
//
// 1. Redistributions of source code must retain the above copyright notice,
// this list of conditions and the following disclaimer.
//
// 2. Redistributions in binary form must reproduce the above copyright notice,
// this list of conditions and the following disclaimer in the documentation
// and/or other materials provided with the distribution.
//
// THIS SOFTWARE IS PROVIDED BY THE COPYRIGHT HOLDERS AND CONTRIBUTORS "AS IS"
// AND ANY EXPRESS OR IMPLIED WARRANTIES, INCLUDING, BUT NOT LIMITED TO, THE
// IMPLIED WARRANTIES OF MERCHANTABILITY AND FITNESS FOR A PARTICULAR PURPOSE
// ARE DISCLAIMED. IN NO EVENT SHALL THE COPYRIGHT HOLDER OR CONTRIBUTORS BE
// LIABLE FOR ANY DIRECT, INDIRECT, INCIDENTAL, SPECIAL, EXEMPLARY, OR
// CONSEQUENTIAL DAMAGES (INCLUDING, BUT NOT LIMITED TO, PROCUREMENT OF
// SUBSTITUTE GOODS OR SERVICES; LOSS OF USE, DATA, OR PROFITS; OR BUSINESS
// INTERRUPTION) HOWEVER CAUSED AND ON ANY THEORY OF LIABILITY, WHETHER IN
// CONTRACT, STRICT LIABILITY, OR TORT (INCLUDING NEGLIGENCE OR OTHERWISE)
// ARISING IN ANY WAY OUT OF THE USE OF THIS SOFTWARE, EVEN IF ADVISED OF THE
// POSSIBILITY OF SUCH DAMAGE.
//

#include <yocto/yocto_bvh.h>
#include <yocto/yocto_commonio.h>
#include <yocto/yocto_geometry.h>
#include <yocto/yocto_image.h>
#include <yocto/yocto_math.h>
#include <yocto/yocto_mesh.h>
#include <yocto/yocto_parallel.h>
#include <yocto/yocto_sceneio.h>
#include <yocto/yocto_shape.h>
#include <yocto_gui/yocto_imgui.h>
#include <yocto_gui/yocto_shade.h>
#include <yocto_gui/yocto_window.h>

#include "boolsurf_utils.h"

using namespace yocto;

#include <deque>

#ifdef _WIN32
#undef near
#undef far
#endif

namespace yocto {
void print_obj_camera(sceneio_camera* camera);
};

// Application state
struct app_state {
  // loading parameters
  string filename = "shape.obj";
  string name     = "";

  // options
  shade_params drawgl_prms = {};

  // scene
  generic_shape* ioshape = new generic_shape{};
  shape_bvh      bvh     = {};

<<<<<<< HEAD
  // bezier info
  bezier_mesh     mesh     = bezier_mesh{};
  vector<polygon> polygons = {};
=======
  // mesh info (maybe not the most efficient solution)
  bool_mesh    mesh     = bool_mesh{};
  mesh_polygon polygons = mesh_polygon{};
>>>>>>> 4d0cf091

  // rendering state
  shade_scene*    glscene         = new shade_scene{};
  shade_camera*   glcamera        = nullptr;
  shade_material* mesh_material   = nullptr;
  shade_material* edges_material  = nullptr;
  shade_material* points_material = nullptr;
  shade_material* paths_material  = nullptr;

  gui_widgets widgets = {};

  ~app_state() {
    if (glscene) delete glscene;
    if (ioshape) delete ioshape;
  }
};

void load_shape(app_state* app, const string& filename) {
  app->filename = filename;
  app->name     = path_filename(app->filename);
  auto error    = ""s;
  if (!load_shape(app->filename, *app->ioshape, error)) {
    printf("Error loading shape: %s\n", error.c_str());
    return;
  }

  // Move somewhere else (?)
  if (app->ioshape->quads.size()) {
    app->ioshape->triangles = quads_to_triangles(app->ioshape->quads);
    app->ioshape->quads     = {};
  }

  app->mesh = init_mesh(app->ioshape);
  app->bvh  = make_triangles_bvh(app->mesh.triangles, app->mesh.positions, {});
}

// TODO(fabio): move this function to math
frame3f camera_frame(float lens, float aspect, float film = 0.036) {
  auto camera_dir  = normalize(vec3f{0, 0.5, 1});
  auto bbox_radius = 2.0f;
  auto camera_dist = bbox_radius * lens / (film / aspect);
  return lookat_frame(camera_dir * camera_dist, {0, 0, 0}, {0, 1, 0});
}

<<<<<<< HEAD
void update_path_shape(shade_shape* shape, const bezier_mesh& mesh,
=======
void update_point_shape(shade_shape* shape) {}

void update_path_shape(shade_shape* shape, const bool_mesh& mesh,
>>>>>>> 4d0cf091
    const geodesic_path& path, bool thin = false) {
  auto positions = path_positions(
      path, mesh.triangles, mesh.positions, mesh.adjacencies);

  if (thin) {
    set_positions(shape, positions);
    shape->shape->elements = ogl_element_type::line_strip;
    set_instances(shape, {}, {});
    return;
  }

  auto froms = vector<vec3f>();
  auto tos   = vector<vec3f>();
  froms.reserve(positions.size() - 1);
  tos.reserve(positions.size() - 1);
  for (int i = 0; i < positions.size() - 1; i++) {
    auto from = positions[i];
    auto to   = positions[i + 1];
    if (from == to) continue;
    froms.push_back(from);
    tos.push_back(to);
  }
  auto radius   = 0.0005f;
  auto cylinder = make_uvcylinder({4, 1, 1}, {radius, 1});
  for (auto& p : cylinder.positions) {
    p.z = p.z * 0.5 + 0.5;
  }

  set_quads(shape, cylinder.quads);
  set_positions(shape, cylinder.positions);
  set_normals(shape, cylinder.normals);
  set_texcoords(shape, cylinder.texcoords);
  set_instances(shape, froms, tos);
}

void init_glscene(app_state* app, shade_scene* glscene, const bool_mesh& mesh,
    progress_callback progress_cb) {
  // handle progress
  auto progress = vec2i{0, 4};

  // init scene
  init_scene(glscene, true);

  // camera
  if (progress_cb) progress_cb("convert camera", progress.x++, progress.y);
  app->glcamera = add_camera(glscene, camera_frame(0.050, 16.0f / 9.0f, 0.036),
      0.050, 16.0f / 9.0f, 0.036);
  app->glcamera->focus = length(app->glcamera->frame.o);

  // material
  if (progress_cb) progress_cb("convert material", progress.x++, progress.y);
  app->mesh_material = add_material(
      glscene, {0, 0, 0}, {0.5, 0.5, 0.9}, 1, 0, 0.4);
  app->edges_material = add_material(
      glscene, {0, 0, 0}, {0.4, 0.4, 1}, 1, 0, 0.4);
  app->points_material = add_material(glscene, {0, 0, 0}, {0, 0, 1}, 1, 0, 0.4);
  app->paths_material  = add_material(glscene, {0, 0, 0}, {1, 0, 0}, 1, 0, 0.4);

  // shapes
  if (progress_cb) progress_cb("convert shape", progress.x++, progress.y);
  auto mesh_shape = add_shape(glscene, {}, {}, app->mesh.triangles, {},
      app->mesh.positions, app->mesh.normals, {}, {}, true);
  if (!is_initialized(get_normals(mesh_shape))) {
    app->drawgl_prms.faceted = true;
  }
  set_instances(mesh_shape, {}, {});

  auto edges = get_edges(app->mesh.triangles, {});
  auto froms = vector<vec3f>();
  auto tos   = vector<vec3f>();
  froms.reserve(edges.size());
  tos.reserve(edges.size());
  float avg_edge_length = 0;
  for (auto& edge : edges) {
    auto from = app->mesh.positions[edge.x];
    auto to   = app->mesh.positions[edge.y];
    froms.push_back(from);
    tos.push_back(to);
    avg_edge_length += length(from - to);
  }
  avg_edge_length /= edges.size();
  auto cylinder_radius = 0.05f * avg_edge_length;
  auto cylinder        = make_uvcylinder({8, 1, 1}, {cylinder_radius, 1});
  for (auto& p : cylinder.positions) {
    p.z = p.z * 0.5 + 0.5;
  }
  auto edges_shape = add_shape(glscene, {}, {}, {}, cylinder.quads,
      cylinder.positions, cylinder.normals, cylinder.texcoords, {});
  set_instances(edges_shape, froms, tos);

  auto vertices_radius = 3.0f * cylinder_radius;
  auto vertices        = make_sphere(3, vertices_radius);
  auto vertices_shape  = add_shape(glscene, {}, {}, {}, vertices.quads,
      vertices.positions, vertices.normals, vertices.texcoords, {});
  set_instances(vertices_shape, app->mesh.positions);

  // shapes
  if (progress_cb) progress_cb("convert instance", progress.x++, progress.y);
  add_instance(glscene, identity3x4f, mesh_shape, app->mesh_material);
  add_instance(glscene, identity3x4f, edges_shape, app->edges_material, true);
  add_instance(
      glscene, identity3x4f, vertices_shape, app->points_material, true);

  // done
  if (progress_cb) progress_cb("convert done", progress.x++, progress.y);
}

// draw with shading
void draw_widgets(app_state* app, const gui_input& input) {
  auto widgets = &app->widgets;
  begin_imgui(widgets, "boolsurf", {0, 0}, {320, 720});

  if (begin_header(widgets, "view")) {
    auto  glmaterial = app->mesh_material;
    auto& params     = app->drawgl_prms;
    draw_checkbox(widgets, "faceted", params.faceted);
    continue_line(widgets);
    draw_checkbox(widgets, "lines", app->glscene->instances[1]->hidden, true);
    continue_line(widgets);
    draw_checkbox(widgets, "points", app->glscene->instances[2]->hidden, true);
    draw_coloredit(widgets, "color", glmaterial->color);
    draw_slider(widgets, "resolution", params.resolution, 0, 4096);
    draw_combobox(
        widgets, "lighting", (int&)params.lighting, shade_lighting_names);
    draw_checkbox(widgets, "wireframe", params.wireframe);
    continue_line(widgets);
    draw_checkbox(widgets, "double sided", params.double_sided);
    draw_slider(widgets, "exposure", params.exposure, -10, 10);
    draw_slider(widgets, "gamma", params.gamma, 0.1f, 4);
    draw_slider(widgets, "near", params.near, 0.01f, 1.0f);
    draw_slider(widgets, "far", params.far, 1000.0f, 10000.0f);
    end_header(widgets);
  }
  if (begin_header(widgets, "inspect")) {
    draw_label(widgets, "shape", app->name);
    draw_label(widgets, "filename", app->filename);
    auto ioshape = app->ioshape;
    draw_label(widgets, "points", std::to_string(ioshape->points.size()));
    draw_label(widgets, "lines", std::to_string(ioshape->lines.size()));
    draw_label(widgets, "triangles", std::to_string(ioshape->triangles.size()));
    draw_label(widgets, "quads", std::to_string(ioshape->quads.size()));
    draw_label(widgets, "positions", std::to_string(ioshape->positions.size()));
    draw_label(widgets, "normals", std::to_string(ioshape->normals.size()));
    draw_label(widgets, "texcoords", std::to_string(ioshape->texcoords.size()));
    draw_label(widgets, "colors", std::to_string(ioshape->colors.size()));
    draw_label(widgets, "radius", std::to_string(ioshape->radius.size()));
    draw_label(widgets, "quads pos", std::to_string(ioshape->quadspos.size()));
    draw_label(
        widgets, "quads norm", std::to_string(ioshape->quadsnorm.size()));
    draw_label(widgets, "quads texcoord",
        std::to_string(ioshape->quadstexcoord.size()));
    end_header(widgets);
  }

  end_imgui(widgets);
}

// draw with shape
void draw_scene(const app_state* app, const gui_input& input) {
  draw_scene(app->glscene, app->glcamera, input.framebuffer_viewport,
      app->drawgl_prms);
}

void update_camera(app_state* app, const gui_input& input) {
  if (is_active(&app->widgets)) return;

  // handle mouse and keyboard for navigation
  if ((input.mouse_left || input.mouse_right) && !input.modifier_alt) {
    auto dolly  = 0.0f;
    auto pan    = zero2f;
    auto rotate = zero2f;
    if (input.mouse_left && !input.modifier_shift)
      rotate = (input.mouse_pos - input.mouse_last) / 100.0f;
    if (input.mouse_right)
      dolly = (input.mouse_pos.x - input.mouse_last.x) / 100.0f;
    if (input.mouse_left && input.modifier_shift)
      pan = (input.mouse_pos - input.mouse_last) / 100.0f;
    pan.x    = -pan.x;
    rotate.y = -rotate.y;

    std::tie(app->glcamera->frame, app->glcamera->focus) = camera_turntable(
        app->glcamera->frame, app->glcamera->focus, rotate, dolly, pan);
  }
};

void drop(app_state* app, const gui_input& input) {
  if (input.dropped.size()) {
    load_shape(app, input.dropped[0]);
    clear_scene(app->glscene);
    init_glscene(app, app->glscene, app->mesh, {});

    return;
  }
}

shape_intersection intersect_shape(
    const app_state* app, const gui_input& input) {
  auto mouse_uv = vec2f{input.mouse_pos.x / float(input.window_size.x),
      input.mouse_pos.y / float(input.window_size.y)};
  auto ray      = camera_ray(app->glcamera->frame, app->glcamera->lens,
      app->glcamera->aspect, app->glcamera->film, mouse_uv);

  auto isec = intersect_triangles_bvh(
      app->bvh, app->mesh.triangles, app->mesh.positions, ray);

  return isec;
}

void draw_mesh_point(shade_scene* glscene, const bool_mesh& mesh,
    shade_material* material, const mesh_point& point) {
  auto pos = eval_position(mesh.triangles, mesh.positions, point);

  auto sphere = make_sphere(4, 0.0015f);
  auto frame  = frame3f{};
  frame.o     = pos;

  auto shape = add_shape(glscene, {}, {}, {}, sphere.quads, sphere.positions,
      sphere.normals, sphere.texcoords, {});
  set_instances(shape, {}, {});
  add_instance(glscene, frame, shape, material, false);
}

geodesic_path compute_path(const mesh_polygon& polygon, const bool_mesh& mesh) {
  auto size  = polygon.points.size();
  auto start = polygon.points[size - 2];
  auto end   = polygon.points[size - 1];
  auto path  = compute_geodesic_path(mesh, start, end);
  return path;
}

void draw_path(shade_scene* scene, shade_material* material,
    const bool_mesh& mesh, const geodesic_path& path) {
  auto shape = add_shape(scene);
  update_path_shape(shape, mesh, path);
  add_instance(scene, identity3x4f, shape, material, false);
}

void mouse_input(app_state* app, const gui_input& input) {
  if (is_active(&app->widgets)) return;

  if (input.modifier_alt &&
      input.mouse_left.state == gui_button::state::releasing) {
    auto isec = intersect_shape(app, input);
    if (isec.hit) {
      if (!app->polygons.size()) app->polygons.push_back(polygon{});
      if (is_closed(app->polygons.back())) app->polygons.push_back(polygon{});

      auto& polyg = app->polygons.back();
      auto  point = mesh_point{isec.element, isec.uv};
      polyg.points.push_back(point);

      draw_mesh_point(app->glscene, app->mesh, app->paths_material, point);

      if (polyg.points.size() > 1) {
        auto path = compute_path(polyg, app->mesh);
        polyg.paths.push_back(path);
        draw_path(app->glscene, app->paths_material, app->mesh, path);
      }
    }
  }
}

void key_input(app_state* app, const gui_input& input) {
  for (auto idx = 0; idx < input.key_buttons.size(); idx++) {
    auto button = input.key_buttons[idx];
    if (button.state != gui_button::state::pressing) continue;

    switch (idx) {
      case (int)gui_key::enter: {
        auto& polyg = app->polygons.back();
        if (polyg.points.size() < 3 || is_closed(polyg)) return;

        auto end = polyg.points.front();
        polyg.points.push_back(end);

        auto path = compute_path(polyg, app->mesh);
        polyg.paths.push_back(path);

        draw_path(app->glscene, app->paths_material, app->mesh, path);

        // auto faces = get_crossed_faces(polyg);
        // for (auto f : faces) printf("Crossed face: %d\n", f);
        break;
      }
    }
  }
}

void update_app(const gui_input& input, void* data) {
  auto app = (app_state*)data;

  update_camera(app, input);
  mouse_input(app, input);
  key_input(app, input);

  drop(app, input);

  draw_scene(app, input);
  draw_widgets(app, input);
}

int main(int argc, const char* argv[]) {
  auto app         = new app_state{};
  auto filename    = "tests/_data/shapes/bunny.obj"s;
  auto camera_name = ""s;

  // parse command line
  auto cli = make_cli("yboolsurf", "views shapes inteactively");
  add_option(cli, "--camera", camera_name, "Camera name.");
  add_option(
      cli, "--resolution,-r", app->drawgl_prms.resolution, "Image resolution.");
  add_option(cli, "--lighting", app->drawgl_prms.lighting, "Lighting type.",
      shade_lighting_names);
  add_option(cli, "shape", filename, "Shape filename", true);
  parse_cli(cli, argc, argv);

  auto window = new gui_window{};
  init_window(window, {1280 + 320, 720}, "boolsurf", true);
  window->user_data = app;

  load_shape(app, filename);

  init_glscene(app, app->glscene, app->mesh, {});
  set_ogl_blending(true);
  app->widgets = create_imgui(window);

  run_ui(window, update_app);

  // clear
  clear_scene(app->glscene);

  // done
  return 0;
}<|MERGE_RESOLUTION|>--- conflicted
+++ resolved
@@ -67,15 +67,9 @@
   generic_shape* ioshape = new generic_shape{};
   shape_bvh      bvh     = {};
 
-<<<<<<< HEAD
   // bezier info
-  bezier_mesh     mesh     = bezier_mesh{};
-  vector<polygon> polygons = {};
-=======
-  // mesh info (maybe not the most efficient solution)
-  bool_mesh    mesh     = bool_mesh{};
-  mesh_polygon polygons = mesh_polygon{};
->>>>>>> 4d0cf091
+  bool_mesh     mesh     = bool_mesh{};
+  vector<mesh_polygon> polygons = {};
 
   // rendering state
   shade_scene*    glscene         = new shade_scene{};
@@ -120,13 +114,7 @@
   return lookat_frame(camera_dir * camera_dist, {0, 0, 0}, {0, 1, 0});
 }
 
-<<<<<<< HEAD
-void update_path_shape(shade_shape* shape, const bezier_mesh& mesh,
-=======
-void update_point_shape(shade_shape* shape) {}
-
 void update_path_shape(shade_shape* shape, const bool_mesh& mesh,
->>>>>>> 4d0cf091
     const geodesic_path& path, bool thin = false) {
   auto positions = path_positions(
       path, mesh.triangles, mesh.positions, mesh.adjacencies);
@@ -371,8 +359,8 @@
       input.mouse_left.state == gui_button::state::releasing) {
     auto isec = intersect_shape(app, input);
     if (isec.hit) {
-      if (!app->polygons.size()) app->polygons.push_back(polygon{});
-      if (is_closed(app->polygons.back())) app->polygons.push_back(polygon{});
+      if (!app->polygons.size()) app->polygons.push_back(mesh_polygon{});
+      if (is_closed(app->polygons.back())) app->polygons.push_back(mesh_polygon{});
 
       auto& polyg = app->polygons.back();
       auto  point = mesh_point{isec.element, isec.uv};
