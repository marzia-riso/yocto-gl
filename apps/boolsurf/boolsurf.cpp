--- conflicted
+++ resolved
@@ -473,18 +473,12 @@
       auto edge_key = make_edge_key(edge);
 
       auto faces = face_edgemap.at(edge_key);
-<<<<<<< HEAD
-      if (faces.x == -1) {
-        save_test(app, "data/tests/crash.json");
-        assert(0);
-=======
 
       if (faces.x == -1 || faces.y == -1) {
         auto t  = debug_triangles[face];
         auto n  = debug_nodes[face];
         auto is = debug_indices[face];
         debug_draw(app, t, n, is, segments);
->>>>>>> 3d6997e4
       }
 
       // Il triangolo di sinistra ha lo stesso orientamento del poligono.
