#include "boolsurf.h"

#include <cassert>

#include "ext/CDT/CDT/include/CDT.h"

// Build adjacencies between faces (sorted counter-clockwise)
static vector<vec3i> face_adjacencies_fast(const vector<vec3i>& triangles) {
  auto get_edge = [](const vec3i& triangle, int i) -> vec2i {
    auto x = triangle[i], y = triangle[i < 2 ? i + 1 : 0];
    return x < y ? vec2i{x, y} : vec2i{y, x};
  };

  auto adjacencies = vector<vec3i>{triangles.size(), vec3i{-1, -1, -1}};
  auto edge_map    = hash_map<vec2i, int>();
  edge_map.reserve((size_t)(triangles.size() * 1.5));
  for (int i = 0; i < triangles.size(); ++i) {
    for (int k = 0; k < 3; ++k) {
      auto edge = get_edge(triangles[i], k);
      auto it   = edge_map.find(edge);
      if (it == edge_map.end()) {
        edge_map[edge] = i;
      } else {
        auto neighbor     = it->second;
        adjacencies[i][k] = neighbor;
        for (int kk = 0; kk < 3; ++kk) {
          auto edge2 = get_edge(triangles[neighbor], kk);
          if (edge2 == edge) {
            adjacencies[neighbor][kk] = i;
            break;
          }
        }
      }
    }
  }
  return adjacencies;
}

void init_mesh(bool_mesh& mesh) {
  if (mesh.quads.size()) {
    mesh.triangles = quads_to_triangles(mesh.quads);
    mesh.quads.clear();
  }

  mesh.normals       = compute_normals(mesh);
  mesh.adjacencies   = face_adjacencies_fast(mesh.triangles);
  mesh.num_triangles = (int)mesh.triangles.size();
  mesh.num_positions = (int)mesh.positions.size();

  // Fit shape in [-1, +1]^3
  auto bbox = invalidb3f;
  for (auto& pos : mesh.positions) bbox = merge(bbox, pos);
  for (auto& pos : mesh.positions) pos = (pos - center(bbox)) / max(size(bbox));

  mesh.bbox     = bbox;
  mesh.bbox.min = (mesh.bbox.min - center(bbox)) / max(size(bbox));
  mesh.bbox.max = (mesh.bbox.max - center(bbox)) / max(size(bbox));

  mesh.dual_solver = make_dual_geodesic_solver(
      mesh.triangles, mesh.positions, mesh.adjacencies);
}

void reset_mesh(bool_mesh& mesh) {
  mesh.triangles.resize(mesh.num_triangles);
  mesh.adjacencies.resize(mesh.num_triangles);  // TODO(giacomo): Not correct!
  mesh.positions.resize(mesh.num_positions);
}

geodesic_path compute_geodesic_path(
    const bool_mesh& mesh, const mesh_point& start, const mesh_point& end) {
  auto path = geodesic_path{};
  if (start.face == end.face) {
    path.start = start;
    path.end   = end;
    path.strip = {start.face};
    return path;
  }

  auto strip = strip_on_dual_graph(
      mesh.dual_solver, mesh.triangles, mesh.positions, end.face, start.face);
  path = shortest_path(
      mesh.triangles, mesh.positions, mesh.adjacencies, start, end, strip);
  return path;
}

vector<mesh_segment> mesh_segments(const vector<vec3i>& triangles,
    const vector<int>& strip, const vector<float>& lerps,
    const mesh_point& start, const mesh_point& end) {
  auto result = vector<mesh_segment>{};
  result.reserve(strip.size());

  for (int i = 0; i < strip.size(); ++i) {
    vec2f start_uv;
    if (i == 0) {
      start_uv = start.uv;
    } else {
      vec2f uvw[3] = {{0, 0}, {1, 0}, {0, 1}};
      auto  k      = find_adjacent_triangle(
          triangles[strip[i]], triangles[strip[i - 1]]);
      auto a   = uvw[mod3(k)];
      auto b   = uvw[mod3(k + 1)];
      start_uv = lerp(a, b, 1 - lerps[i - 1]);
    }

    vec2f end_uv;
    if (i == strip.size() - 1) {
      end_uv = end.uv;
    } else {
      vec2f uvw[3] = {{0, 0}, {1, 0}, {0, 1}};
      auto  k      = find_adjacent_triangle(
          triangles[strip[i]], triangles[strip[i + 1]]);
      auto a = uvw[k];
      auto b = uvw[mod3(k + 1)];
      end_uv = lerp(a, b, lerps[i]);
    }
    if (start_uv == end_uv) continue;
    result.push_back({start_uv, end_uv, strip[i]});
  }
  return result;
}

<<<<<<< HEAD
void recompute_polygon_segments(
    const bool_mesh& mesh, const bool_state& state, mesh_polygon& polygon) {
  polygon.edges.clear();
  polygon.length = 0;

  for (int i = 0; i < polygon.points.size(); i++) {
    auto start = polygon.points[i];
    auto end   = polygon.points[(i + 1) % polygon.points.size()];

    auto path = compute_geodesic_path(
        mesh, state.points[start], state.points[end]);
    auto segments = mesh_segments(
        mesh.triangles, path.strip, path.lerps, path.start, path.end);

    polygon.edges.push_back(segments);
    polygon.length += segments.size();
=======
void update_polygon(bool_state& state, const bool_mesh& mesh, int polygon_id) {
  auto& mesh_polygon = state.polygons[polygon_id];

  // TODO (marzia) Remove segments from here
  mesh_polygon.segments.clear();
  mesh_polygon.edges.clear();

  for (int i = 0; i < mesh_polygon.points.size(); i++) {
    auto start = mesh_polygon.points[i];
    auto end   = mesh_polygon.points[(i + 1) % mesh_polygon.points.size()];
    auto path  = compute_geodesic_path(
        mesh, state.points[start], state.points[end]);
    auto segments = mesh_segments(
        mesh.triangles, path.strip, path.lerps, path.start, path.end);
    if (segments.empty()) continue;

    mesh_polygon.segments.insert(
        mesh_polygon.segments.end(), segments.begin(), segments.end());

    mesh_polygon.edges.push_back(segments);
    mesh_polygon.length += segments.size();
>>>>>>> 2ae9abab
  }
}

struct hashgrid_polyline {
  int           polygon  = -1;
  vector<vec2f> points   = {};
  vector<int>   vertices = {};
};

using mesh_hashgrid = hash_map<int, vector<hashgrid_polyline>>;

static mesh_hashgrid compute_hashgrid(
    const vector<mesh_polygon>& polygons, const vector<vector<int>>& vertices) {
  // La hashgrid creata conterrà delle polilinee (invece dei segmenti semplici)
  // Ogni polilinea è definita da una sequenza uv - vertici della mesh
  // corrispondenti e dal poligono di cui fa parte.
  auto hashgrid = hash_map<int, vector<hashgrid_polyline>>{};

  for (auto polygon_id = 0; polygon_id < polygons.size(); polygon_id++) {
    auto& polygon = polygons[polygon_id];
    if (polygon.length == 0) continue;

    // La polilinea della prima faccia del poligono viene processata alla fine
    // (perché si trova tra il primo e l'ultimo edge)
    int  first_face = polygon.edges[0][0].face;
    auto indices    = vec2i{-1, -1};

    int  last_face = -1;
    auto idx       = 0;
    for (auto e = 0; e < polygon.edges.size(); e++) {
      auto& edge = polygon.edges[e];

      for (auto s = 0; s < edge.size(); s++) {
        auto& segment = edge[s];

        auto end   = idx;
        auto start = (idx - 1);
        idx += 1;

        // Iniziamo a riempire l'hashgrid a partire da quando troviamo una
        // faccia diversa da quella iniziale del poligono (il primo tratto verrà
        // aggiunto a posteriori per evitare inconsistenza)
        if (segment.face == first_face && indices == vec2i{-1, -1}) continue;
        if (indices == vec2i{-1, -1}) indices = {e, s};

        auto& entry = hashgrid[segment.face];

        // Se la faccia del segmento che stiamo processando è diversa
        // dall'ultima salvata allora creiamo una nuova polilinea, altrimenti
        // accodiamo le nuove informazioni.
        if (segment.face != last_face) {
          auto& polyline   = entry.emplace_back();
          polyline.polygon = polygon_id;

          polyline.vertices.push_back(vertices[polygon_id][start]);
          polyline.points.push_back(segment.start);

          polyline.vertices.push_back(vertices[polygon_id][end]);
          polyline.points.push_back(segment.end);
        } else {
          auto& polyline = entry.back();
          assert(segment.end != polyline.points.back());
          polyline.points.push_back(segment.end);
          polyline.vertices.push_back(vertices[polygon_id][end]);
        }

        auto& polyline = entry.back();
        if (polyline.points.size() >= 2) {
          assert(polyline.points.back() != polyline.points.end()[-2]);
        }

        last_face = segment.face;
      }
    }

    // Ripetiamo parte del ciclo (fino a indices) perché il primo tratto di
    // polilinea non è stato inserito nell'hashgrid
    idx = 0;
    for (auto e = 0; e <= indices.x; e++) {
      auto end_idx = (e < indices.x) ? polygon.edges[e].size() : indices.y;
      for (auto s = 0; s < end_idx; s++) {
        auto& segment  = polygon.edges[e][s];
        auto& entry    = hashgrid[segment.face];
        auto& polyline = entry.back();
        assert(segment.face == last_face);
        polyline.points.push_back(segment.end);
        polyline.vertices.push_back(vertices[polygon_id][idx]);
        idx += 1;
      }
    }
  }
  return hashgrid;
}

inline int add_vertex(bool_mesh& mesh, const mesh_point& point) {
  float eps = 0.00001;
  auto  uv  = point.uv;
  auto  tr  = mesh.triangles[point.face];
  if (uv.x < eps && uv.y < eps) return tr.x;
  if (uv.x > 1 - eps && uv.y < eps) return tr.y;
  if (uv.y > 1 - eps && uv.x < eps) return tr.z;
  auto vertex = mesh.positions.size();
  auto pos    = eval_position(mesh.triangles, mesh.positions, point);
  mesh.positions.push_back(pos);
  return vertex;
}

static vector<vector<int>> add_vertices(
    bool_state& state, bool_mesh& mesh, const vector<mesh_polygon>& polygons) {
  auto vertices   = vector<vector<int>>(polygons.size());
  auto duplicates = hash_map<int, int>();

  for (int i = 0; i < polygons.size(); i++) {
    if (polygons[i].length == 0) continue;
    auto& edges = polygons[i].edges;
    vertices[i].reserve(polygons[i].length);

    for (auto e = 0; e < edges.size(); e++) {
      auto& segments = edges[e];

      // Aggiungiamo tutti i vertici tranne l'ultimo, perché dobbiamo
      // individuare e salvare i control points separatamente
      for (auto s = 0; s < segments.size() - 1; s++) {
        auto vertex = add_vertex(mesh, {segments[s].face, segments[s].end});
        vertices[i].push_back(vertex);
      }

      // L'ultimo vertice di un edge è un control point. Se è già stato
      // incontrato riutilizziamo l'indice già calcolato
      auto control_point = polygons[i].points[(e + 1) % edges.size()];
      auto vertex        = -1;
      if (contains(duplicates, control_point)) {
        vertex = duplicates[control_point];
      } else {
        vertex = add_vertex(mesh, {segments.back().face, segments.back().end});
        duplicates[control_point] = vertex;
      }

      state.border_vertices[vertex] = control_point;
      vertices[i].push_back(vertex);
    }
  }
  return vertices;
}

static void flood_fill_new(vector<mesh_cell>& result,
    vector<mesh_cell>& cell_stack, vector<int>& starts, const bool_mesh& mesh) {
  auto cell_tags = vector<int>(mesh.triangles.size(), -1);

  // consume task stack
  while (cell_stack.size()) {
    // pop element from task stack
    auto cell = cell_stack.back();
    cell_stack.pop_back();

    auto face_stack = vector<int>{starts.back()};
    starts.pop_back();

    auto cell_id = (int)result.size();

    while (!face_stack.empty()) {
      auto face = face_stack.back();
      face_stack.pop_back();

      if (cell_tags[face] >= 0) continue;
      cell_tags[face] = cell_id;

      cell.faces.push_back(face);

      for (int k = 0; k < 3; k++) {
        auto neighbor = mesh.adjacencies[face][k];
        if (neighbor < 0) continue;
        auto p = mesh.border_tags[face][k];

        auto neighbor_cell = cell_tags[neighbor];
        if (neighbor_cell >= 0 && p != 0) {
          // La faccia neighbor e' gia' stata visitata.
          if (neighbor_cell == cell_id) {
            // Sto visitando la stessa cella.
            if (find_in_vec(mesh.border_tags[neighbor], -p) != -1) {
              // Sto attraversando il bordo di un poligono, quindi
              // connetto la cella a se stessa.
              cell.adjacency.insert({cell_id, +p});
              cell.adjacency.insert({cell_id, -p});

            } else {
              continue;
            }
          } else {
            // Non sto visitando la stessa cella.
            if (p > 0) {
              // Sto entrando nel poligono p.
              cell.adjacency.insert({neighbor_cell, +p});
              result[neighbor_cell].adjacency.insert({cell_id, -p});
            } else {
              // Sto uscendo dal poligono p.
              result[neighbor_cell].adjacency.insert({cell_id, -p});
              cell.adjacency.insert({neighbor_cell, +p});
            }
          }
        } else {
          // La faccia neighbor non e' mai stata visitata.
          if (p == 0) {
            // Non sto attraversando il bordo del poligono p.
            face_stack.push_back(neighbor);
          } else {
            // Sto attraversando il bordo del poligono p.
            cell_stack.push_back({});
            starts.push_back(neighbor);
          }
        }
      }
    }  // End of while

    if (cell.faces.size()) {
      result.push_back(cell);
    }
  }
}

inline vector<mesh_cell> make_mesh_cells(
    const bool_mesh& mesh, const vector<vec3i>& tags) {
  auto cell_stack = vector<mesh_cell>{{}};
  auto starts     = vector<int>{0};
  auto result     = vector<mesh_cell>{};
  flood_fill_new(result, cell_stack, starts, mesh);
  return result;
}

static vector<int> find_ambient_cells(
    const vector<mesh_cell>& cells, const vector<int>& skip_polygons) {
  // Nel grafo di adiacenza tra le celle, le celle ambiente sono tutte quelle
  // che non hanno archi entranti con segno di poligono positivo.
  auto adjacency = vector<int>(cells.size(), 0);
  for (auto& cell : cells) {
    for (auto& [adj, p] : cell.adjacency) {
      if (find_idx(skip_polygons, p) != -1) continue;
      if (p > 0) adjacency[adj] += 1;
    }
  }

  auto result = vector<int>{};
  for (int i = 0; i < adjacency.size(); i++) {
    if (adjacency[i] == 0) result.push_back(i);
  }
  return result;
}

static void compute_cycles(const vector<mesh_cell>& cells, int node,
    vec2i parent, vector<int>& visited, vector<vec2i>& parents,
    vector<vector<vec2i>>& cycles) {
  // Se il nodo il considerazione è già stato completamente visitato allora
  // terminiamo la visita
  if (visited[node] == 2) return;

  // Se il nodo in considerazione non è stato completamente visitato e lo
  // stiamo rivisitando ora allora abbiamo trovato un ciclo
  if (visited[node] == 1) {
    auto  cycle   = vector<vec2i>();
    auto& current = parent;
    cycle.push_back(current);

    // Risalgo l'albero della visita fino a che non trovo lo stesso nodo e
    // salvo il ciclo individuato
    while (current.x != node) {
      auto prev = parents[current.x];

      // (marzia) check: è vero che ho un ciclo corretto se il verso
      // (entrante/uscente) è lo stesso per tutti gli archi?
      if (sign(prev.y) != sign(current.y)) return;
      current = prev;
      cycle.push_back(current);
    }

    cycles.push_back(cycle);
    return;
  }

  // Settiamo il padre del nodo attuale e iniziamo ad esplorare i suoi vicini
  parents[node] = parent;
  visited[node] = 1;

  for (auto& [neighbor, polygon] : cells[node].adjacency) {
    // Se stiamo percorrendo lo stesso arco ma al contrario allora continuo,
    // altrimenti esploriamo il vicino
    if (polygon > 0) continue;
    // if (neighbor == parent.x && polygon == -parent.y) continue;
    compute_cycles(cells, neighbor, {node, -polygon}, visited, parents, cycles);
  }

  // Settiamo il nodo attuale come completamente visitato
  visited[node] = 2;
}

inline vector<vector<vec2i>> compute_graph_cycles(
    const vector<mesh_cell>& cells) {
  auto visited        = vector<int>(cells.size(), 0);
  auto parents        = vector<vec2i>(cells.size());
  auto cycles         = vector<vector<vec2i>>();
  auto start_node     = 0;
  auto invalid_parent = vec2i{-1, -1};
  compute_cycles(cells, start_node, invalid_parent, visited, parents, cycles);
  return cycles;
}

inline vector<vector<int>> compute_components(
    const bool_state& state, const mesh_shape& shape) {
  // Calcoliamo le componenti tra le celle presenti in una shape
  // (per calcolarne i bordi in maniera più semplice)
  auto cells   = vector<int>(shape.cells.begin(), shape.cells.end());
  auto visited = hash_map<int, bool>();
  for (auto cell : cells) visited[cell] = false;

  auto components = vector<vector<int>>();

  for (auto cell : cells) {
    if (visited[cell]) continue;

    auto& component = components.emplace_back();

    auto stack = vector<int>();
    stack.push_back(cell);

    while (!stack.empty()) {
      auto cell_idx = stack.back();
      stack.pop_back();

      if (visited[cell_idx]) continue;
      visited[cell_idx] = true;
      component.push_back(cell_idx);

      auto& cell = state.cells[cell_idx];
      for (auto& [neighbor, _] : cell.adjacency) {
        if (find_idx(cells, neighbor) == -1) continue;
        if (visited[neighbor]) continue;
        stack.push_back(neighbor);
      }
    }
  }
  return components;
}

static void compute_cell_labels(vector<mesh_cell>& cells,
    const vector<int>& start, const vector<int>& ambient_cells,
    const vector<int>& skip_polygons) {
  // Calcoliamo le label delle celle visitando il grafo di adiacenza a partire
  // da una cella ambiente e incrementanto/decrementanto l'indice corrispondente
  // al poligono
  auto visited = vector<bool>(cells.size(), false);
  auto stack   = start;

  for (auto& c : start) {
    visited[c] = true;
  }

  while (!stack.empty()) {
    auto cell_id = stack.back();
    stack.pop_back();

    visited[cell_id] = true;

    auto& cell = cells[cell_id];
    for (auto& [neighbor, polygon] : cell.adjacency) {
      if (find_idx(skip_polygons, polygon) != -1) continue;
      // if (find_idx(ambient_cells, neighbor) != -1) continue;

      // Se il nodo è già stato visitato e la nuova etichetta è diversa da
      // quella già calcolata allora prendo il massimo valore in ogni componente
      if (visited[neighbor]) {
        auto tmp = cell.labels;
        tmp[yocto::abs(polygon)] += polygon > 0 ? 1 : -1;
        if (tmp != cells[neighbor].labels) {
          for (int i = 0; i < cell.labels.size(); i++) {
            cells[neighbor].labels[i] = yocto::max(
                cells[neighbor].labels[i], tmp[i]);
            // cells[neighbor].labels[i] = cells[neighbor].labels[i] + tmp[i];
          }
        }
        continue;
      }

      cells[neighbor].labels = cell.labels;
      cells[neighbor].labels[yocto::abs(polygon)] += polygon > 0 ? 1 : -1;
      stack.push_back(neighbor);
      visited[neighbor] = true;
    }
  }

  // Se l'etichetta è maggiore di 1 la riporto in modulo 2
  for (auto& cell : cells) {
    for (auto& label : cell.labels) {
      if (label > 1) label = label % 2;
    }
  }
}

vector<bool> propagate_offset(const vector<mesh_cell>& cells, int start,
    int parent, hash_set<int>& need_fix) {
  auto stack = vector<int>();
  stack.push_back(start);

  auto visited = vector<bool>(cells.size());

  while (!stack.empty()) {
    auto cell_id = stack.back();
    stack.pop_back();

    if (visited[cell_id]) continue;
    visited[cell_id] = true;
    need_fix.insert(cell_id);

    auto& cell = cells[cell_id];
    for (auto& [neighbor, polygon] : cell.adjacency) {
      if (neighbor != parent) stack.push_back(neighbor);
    }
  }

  return visited;
}

static void compute_intersections(bool_state& state,
    hash_map<int, vector<hashgrid_polyline>>& hashgrid, bool_mesh& mesh) {
  // Calcoliamo sia le intersezioni che le self-intersections, aggiungendo i
  // vertici nuovi alla mesh.

  for (auto& [face, polylines] : hashgrid) {
    // Check for polyline self interesctions
    for (auto p0 = 0; p0 < polylines.size(); p0++) {
      auto& poly = polylines[p0];

      int num_added = 0;
      for (int s0 = 0; s0 < poly.points.size() - 2; s0++) {
        auto& start0 = poly.points[s0];
        auto& end0   = poly.points[(s0 + 1) % poly.points.size()];
        for (int s1 = s0 + 2; s1 < poly.points.size(); s1++) {
          auto& start1 = poly.points[s1];
          auto& end1   = poly.points[(s1 + 1) % poly.points.size()];

          auto l = intersect_segments(start0, end0, start1, end1);
          if (l.x <= 0.0f || l.x >= 1.0f || l.y <= 0.0f || l.y >= 1.0f) {
            continue;
          }

          auto uv                        = lerp(start1, end1, l.y);
          auto point                     = mesh_point{face, uv};
          auto vertex                    = add_vertex(mesh, point);
          state.border_vertices[vertex]  = state.points.size();
          state.isecs_generators[vertex] = {poly.polygon, poly.polygon};

          state.points.push_back(point);

          insert(poly.points, s0 + 1, uv);
          insert(poly.vertices, s0 + 1, vertex);
          insert(poly.points, s1 + 2, uv);
          insert(poly.vertices, s1 + 2, vertex);
          num_added += 1;
          s1 += 2;
        }
        s0 += num_added;
      }
    }

    // Check for intersections between different polylines
    for (auto p0 = 0; p0 < polylines.size() - 1; p0++) {
      for (auto p1 = p0 + 1; p1 < polylines.size(); p1++) {
        auto& poly0     = polylines[p0];
        auto& poly1     = polylines[p1];
        int   num_added = 0;
        for (int s0 = 0; s0 < poly0.points.size() - 1; s0++) {
          auto& start0 = poly0.points[s0];
          auto& end0   = poly0.points[(s0 + 1)];
          for (int s1 = 0; s1 < poly1.points.size() - 1; s1++) {
            auto& start1 = poly1.points[s1];
            auto& end1   = poly1.points[(s1 + 1)];
            auto  l      = intersect_segments(start0, end0, start1, end1);
            if (l.x <= 0.0f || l.x >= 1.0f || l.y <= 0.0f || l.y >= 1.0f) {
              continue;
            }

            auto uv                        = lerp(start1, end1, l.y);
            auto point                     = mesh_point{face, uv};
            auto vertex                    = add_vertex(mesh, point);
            state.border_vertices[vertex]  = state.points.size();
            state.isecs_generators[vertex] = {poly0.polygon, poly1.polygon};

            state.points.push_back(point);

            insert(poly0.points, s0 + 1, uv);
            insert(poly0.vertices, s0 + 1, vertex);
            insert(poly1.points, s1 + 1, uv);
            insert(poly1.vertices, s1 + 1, vertex);
            num_added += 1;
            s1 += 1;
          }
          s0 += num_added;
        }
      }
    }
  }
}

void compute_triangulation_constraints(const bool_mesh& mesh,
    const vector<hashgrid_polyline>& polylines, triangulation_info& info,
    hash_map<int, vector<int>>& triangulated_faces) {
  // Scorriamo su tutti i nodi che compongono le polilinee
  for (auto& polyline : polylines) {
    for (auto i = 0; i < polyline.points.size(); i++) {
      auto uv     = polyline.points[i];
      auto vertex = polyline.vertices[i];

      // TODO (marzia): questo forse si può semplificare usando i metodi di CDT

      // Aggiungiamo un nuovo vertice se non è già presente nella
      // lista dei nodi
      auto local_vertex = find_idx(info.indices, vertex);
      if (local_vertex == -1) {
        info.indices.push_back(vertex);
        info.nodes.push_back(uv);
        local_vertex = (int)info.indices.size() - 1;
      }

      // Se non stiamo processando il primo nodo allora consideriamo anche
      // il nodo precedente e creiamo gli archi
      if (i != 0) {
        auto vertex_start       = polyline.vertices[i - 1];
        auto uv_start           = polyline.points[i - 1];
        auto local_vertex_start = find_idx(info.indices, vertex_start);

        // Se i nodi sono su un lato k != -1 di un triangolo allora li
        // salviamo nella edgemap
        auto [k, l] = get_edge_lerp_from_uv(uv_start);
        if (k != -1) {
          info.edgemap[k].push_back({local_vertex_start, l});
        }

        tie(k, l) = get_edge_lerp_from_uv(uv);
        if (k != -1) {
          info.edgemap[k].push_back({local_vertex, l});
        }

        // Se l'arco che ho trovato è un arco originale della mesh allora
        // salviamo la faccia corrispondente nel mapping da facce originale
        // a facce triangolate.
        if (vertex_start < mesh.num_positions && vertex < mesh.num_positions) {
          triangulated_faces[info.face] = {info.face};
        }

        // Aggiungiamo l'edge ai vincoli
        info.edges.push_back({local_vertex_start, local_vertex});
      }
    }
  }
}

void update_edge_constraints(
    array<vector<pair<int, float>>, 3>& edgemap, vector<vec2i>& edges) {
  // Aggiungiamo gli edge di vincolo per i lati del triangolo
  for (int k = 0; k < 3; k++) {
    auto  tri_edge = get_triangle_edge_from_index(k);
    auto& points   = edgemap[k];

    // Se sul lato non ci sono altri punti allora aggiungiamo il lato stesso
    // ai vincoli
    if (points.size() == 0) {
      edges.push_back(tri_edge);
      continue;
    }

    // Se ci sono punti allora li ordiniamo per lerp crescente e creiamo i
    // vari vincoli
    if (points.size() > 1) {
      sort(points.begin(), points.end(), [](auto& a, auto& b) {
        auto& [node_a, l_a] = a;
        auto& [node_b, l_b] = b;
        return l_a < l_b;
      });
    }

    auto& [first, l] = points.front();
    auto& [last, l1] = points.back();
    edges.push_back({tri_edge.x, first});
    edges.push_back({last, tri_edge.y});

    for (auto i = 0; i < points.size() - 1; i++) {
      auto& [start, l] = points[i];
      auto& [end, l1]  = points[i + 1];
      edges.push_back({start, end});
    }
  }
}

static vector<vec3i> single_split_triangulation(
    const vector<vec2f>& nodes, const vec2i& edge) {
  // Calcoliamo la triangolazione con un singolo segmento all'interno del
  // triangolo.
  auto start_edge = get_edge_from_uv(nodes[edge.x]);
  auto end_edge   = get_edge_from_uv(nodes[edge.y]);

  auto triangles = vector<vec3i>();

  if (edge.x < 3) {
    // Se il segmento ha come inizio un punto in un lato e come fine il vertice
    // del triangolo opposto
    triangles.reserve(2);
    triangles.push_back({edge.x, end_edge.x, edge.y});
    triangles.push_back({edge.x, edge.y, end_edge.y});
  } else if (edge.y < 3) {
    // Se il segmento ha come inizio un vertice di un triangolo e come fine un
    // punto punto nel lato opposto
    triangles.reserve(2);
    triangles.push_back({edge.y, start_edge.x, edge.x});
    triangles.push_back({edge.y, edge.x, start_edge.y});
  } else {
    // Se il segmento ha inizio e fine su due lati del triangolo
    auto x = start_edge.x;
    auto y = start_edge.y;

    triangles.reserve(3);
    if (start_edge.y == end_edge.x) {
      auto z = end_edge.y;

      triangles.push_back({x, edge.x, z});
      triangles.push_back({edge.x, edge.y, z});
      triangles.push_back({edge.x, y, edge.y});

    } else if (start_edge.x == end_edge.y) {
      auto z = end_edge.x;

      triangles.push_back({x, edge.x, edge.y});
      triangles.push_back({edge.x, z, edge.y});
      triangles.push_back({edge.x, y, z});
    } else {
      assert(0);
    }
  }

  return triangles;
}

// Constrained Delaunay Triangulation
static vector<vec3i> constrained_triangulation(
    vector<vec2f> nodes, const vector<vec2i>& edges) {
  // Questo purtroppo serve.
  for (auto& n : nodes) n *= 1e9;

  // (marzia): qui usiamo float, ma si possono usare anche i double
  auto cdt = CDT::Triangulation<float>(CDT::FindingClosestPoint::ClosestRandom);
  cdt.insertVertices(
      nodes.begin(), nodes.end(), [](const vec2f& point) { return point.x; },
      [](const vec2f& point) { return point.y; });
  cdt.insertEdges(
      edges.begin(), edges.end(), [](const vec2i& edge) { return edge.x; },
      [](const vec2i& edge) { return edge.y; });

  cdt.eraseOuterTriangles();
  auto triangles = vector<vec3i>();
  triangles.reserve(cdt.triangles.size());

  for (auto& tri : cdt.triangles) {
    auto verts = vec3i{
        (int)tri.vertices[0], (int)tri.vertices[1], (int)tri.vertices[2]};

    // TODO: serve? (marzia): Forse no!
    auto& a           = nodes[verts.x];
    auto& b           = nodes[verts.y];
    auto& c           = nodes[verts.z];
    auto  orientation = cross(b - a, c - b);
    if (fabs(orientation) < 0.00001) {
      printf("Collinear (ma serve?)\n");
      continue;
    }

    triangles.push_back(verts);
  }
  return triangles;
}

static void update_face_adjacencies(
    bool_mesh& mesh, const hash_map<int, vector<int>>& triangulated_faces) {
  // Aggiorniamo le adiacenze per i triangoli che sono stati processati
  auto border_edgemap = hash_map<vec2i, int>{};
  border_edgemap.reserve(triangulated_faces.size() * 6);

  // Per ogni triangolo processato elaboro tutti i suoi sottotriangoli
  for (auto& [face, triangles] : triangulated_faces) {
    // Converto il triangolo in triplette di vertici
    auto triangles_vec3i = vector<vec3i>(triangles.size());
    for (int i = 0; i < triangles.size(); i++) {
      triangles_vec3i[i] = mesh.triangles[triangles[i]];
    }

    for (int i = 0; i < triangles.size(); i++) {
      // Guardo se nell'adiacenza ci sono dei triangoli mancanti
      // (segnati con -2 per non confonderli con dei -1 già presenti nella
      // mesh originale)
      auto& adj = mesh.adjacencies[triangles[i]];
      for (int k = 0; k < 3; k++) {
        if (adj[k] != -2) continue;

        // Prendo l'edge di bordo corrispondente ad un -2
        auto edge = get_mesh_edge_from_index(triangles_vec3i[i], k);

        // Se è un arco della mesh originale lo processo subito
        if (edge.x < mesh.num_positions && edge.y < mesh.num_positions) {
          // Cerco il triangolo adiacente al triangolo originale su quel lato
          for (int kk = 0; kk < 3; kk++) {
            auto edge0 = get_mesh_edge_from_index(mesh.triangles[face], kk);
            if (make_edge_key(edge) == make_edge_key(edge0)) {
              // Aggiorno direttamente l'adiacenza nel nuovo triangolo e del
              // vicino
              auto neighbor                     = mesh.adjacencies[face][kk];
              mesh.adjacencies[triangles[i]][k] = neighbor;

              auto it = find_in_vec(mesh.adjacencies[neighbor], face);
              mesh.adjacencies[neighbor][it] = triangles[i];
            }
          }
          continue;
        }

        // Se non è un arco della mesh originale
        auto edge_key = make_edge_key(edge);
        auto it       = border_edgemap.find(edge_key);

        // Se non l'ho mai incontrato salvo in una mappa l'edge ed il
        // triangolo corrispondente Se l'ho già incontrato ricostruisco
        // l'adiacenza tra il triangolo corrente e il neighbor già trovato
        if (it == border_edgemap.end()) {
          //          border_edgemap.insert(it, {edge_key, triangles[i]});
          border_edgemap[edge_key] = triangles[i];
        } else {
          auto neighbor                     = it->second;
          mesh.adjacencies[triangles[i]][k] = neighbor;
          for (int kk = 0; kk < 3; ++kk) {
            auto edge2 = get_mesh_edge_from_index(mesh.triangles[neighbor], kk);
            edge2      = make_edge_key(edge2);
            if (edge2 == edge_key) {
              mesh.adjacencies[neighbor][kk] = triangles[i];
              break;
            }
          }
        }
      }
    }
  }
}

inline void update_face_edgemap(
    hash_map<vec2i, vec2i>& face_edgemap, const vec2i& edge, const int face) {
  auto key = make_edge_key(edge);
  auto it  = face_edgemap.find(key);
  if (it == face_edgemap.end()) {
    face_edgemap[key] = {face, -1};
  } else {
    it->second.y = face;
  }
}

inline bool check_tags(
    const bool_mesh& mesh, const hash_map<int, vector<int>>& faces) {
  for (int i = 0; i < mesh.triangles.size(); i++) {
    if (faces.find(i) != faces.end()) continue;
    auto face = i;
    auto tr   = mesh.triangles[face];
    if (tr == vec3i{0, 0, 0}) continue;
    for (int k = 0; k < 3; k++) {
      auto neighbor = mesh.adjacencies[face][k];
      if (neighbor == -1) continue;
      auto n0 = mesh.adjacencies[face];
      auto n1 = mesh.adjacencies[neighbor];
      auto kk = find_in_vec(mesh.adjacencies[neighbor], face);
      assert(kk != -1);

      auto tags0 = mesh.border_tags[face];
      auto tags1 = mesh.border_tags[neighbor];
      auto tag0  = tags0[k];
      auto tag1  = tags1[kk];
      assert(tag0 == -tag1);
    }
  }
  return true;
}

static void triangulate(bool_mesh& mesh, hash_map<vec2i, vec2i>& face_edgemap,
    hash_map<int, vector<int>>& triangulated_faces,
    const mesh_hashgrid&        hashgrid) {
  for (auto& [face, polylines] : hashgrid) {
    auto [a, b, c] = mesh.triangles[face];

    auto info    = triangulation_info{};
    info.face    = face;
    info.nodes   = vector<vec2f>{{0, 0}, {1, 0}, {0, 1}};
    info.indices = vector<int>{a, b, c};

    auto edgemap = array<vector<pair<int, float>>, 3>{};

    compute_triangulation_constraints(
        mesh, polylines, info, triangulated_faces);

    // Se nel triangolo non ho più di tre nodi allora non serve la
    // triangolazione
    if (info.nodes.size() == 3) continue;

    auto triangles = vector<vec3i>();

    // Se il triangolo ha al suo interno un solo segmento allora chiamiamo la
    // funzione di triangolazione più semplice, altrimenti chiamiamo CDT
    if (info.edges.size() == 1) {
      triangles = single_split_triangulation(info.nodes, info.edges[0]);
    } else {
      update_edge_constraints(info.edgemap, info.edges);
      triangles = constrained_triangulation(info.nodes, info.edges);
    }

#ifdef MY_DEBUG
    debug_nodes[face]     = info.nodes;
    debug_indices[face]   = info.indices;
    debug_triangles[face] = triangles;
#endif

    // Calcoliamo l'adiacenza locale e la trasformiamo in globale
    auto adjacency = face_adjacencies_fast(triangles);
    for (auto& adj : adjacency) {
      for (auto& x : adj) {
        if (x == -1)
          x = -2;
        else
          x += mesh.triangles.size();
      }
    }

    mesh.adjacencies += adjacency;

    // Aggiungiamo i nuovi triangoli alla mesh e aggiorniamo la face_edgemap
    // corrispondente
    triangulated_faces[face].clear();
    for (auto i = 0; i < triangles.size(); i++) {
      auto& [x, y, z] = triangles[i];
      auto v0         = info.indices[x];
      auto v1         = info.indices[y];
      auto v2         = info.indices[z];

      auto triangle_idx = mesh.triangles.size();
      mesh.triangles.push_back({v0, v1, v2});

      update_face_edgemap(face_edgemap, {v0, v1}, triangle_idx);
      update_face_edgemap(face_edgemap, {v1, v2}, triangle_idx);
      update_face_edgemap(face_edgemap, {v2, v0}, triangle_idx);

      triangulated_faces[face].push_back(triangle_idx);
    }
  }
}

static vector<vec3i> face_tags(const bool_mesh& mesh,
    const mesh_hashgrid& hashgrid, const hash_map<vec2i, vec2i>& face_edgemap,
    const hash_map<int, vector<int>>& triangulated_faces) {
  auto tags = vector<vec3i>(mesh.triangles.size(), zero3i);

  for (auto& [face, polylines] : hashgrid) {
    for (auto& polyline : polylines) {
      // TODO(giacomo): gestire caso in cui polyline sia chiusa...
      for (auto i = 0; i < polyline.vertices.size() - 1; i++) {
        auto polygon  = polyline.polygon;
        auto edge     = vec2i{polyline.vertices[i], polyline.vertices[i + 1]};
        auto edge_key = make_edge_key(edge);

        auto faces = vec2i{-1, -1};
        auto it    = face_edgemap.find(edge_key);
        if (it == face_edgemap.end()) {
          auto& t_faces = triangulated_faces.at(face);
          for (auto f : t_faces) {
            auto& tr = mesh.triangles[f];
            for (auto k = 0; k < 3; k++) {
              auto e = make_edge_key(get_mesh_edge_from_index(tr, k));
              if (edge_key == e) {
                auto neigh = mesh.adjacencies[f][k];
                faces      = {f, neigh};
                goto update;
              }
            }
          }
        } else {
          faces = it->second;
        }

      update:
        if (faces.x == -1 || faces.y == -1) {
          auto qualcosa = hashgrid.at(face);
          // debug_draw(app, face, segments);
          auto ff = mesh.adjacencies[face][1];
          // debug_draw(app, ff, segments, "other");
          assert(0);
        }

        // Il triangolo di sinistra ha lo stesso orientamento del poligono.
        auto& [a, b, c] = mesh.triangles[faces.x];

        auto [inner, outer] = faces;
        auto k              = find_in_vec(mesh.adjacencies[inner], outer);
        assert(k != -1);
        tags[inner][k] = -polygon;

        auto kk = find_in_vec(mesh.adjacencies[outer], inner);
        assert(kk != -1);
        tags[outer][kk] = +polygon;

        // Controlliamo che l'edge si nello stesso verso del poligono. Se non
        // e' cosi, invertiamo.
        if ((edge == vec2i{b, a}) || (edge == vec2i{c, b}) ||
            (edge == vec2i{a, c})) {
          tags[inner][k] *= -1;
          tags[outer][kk] *= -1;
          swap(faces.x, faces.y);  // if DRAW_BORDER_FACES
        }
      }
    }
  }
  return tags;
}

void compute_cells(bool_mesh& mesh, bool_state& state) {
  auto& polygons = state.polygons;

  // Calcoliamo i vertici nuovi della mesh
  auto vertices             = add_vertices(state, mesh, polygons);
  state.num_original_points = (int)state.points.size();

  // Calcoliamo hashgrid e intersezioni tra poligoni,
  // aggiungendo ulteriori vertici nuovi alla mesh
  auto hashgrid = compute_hashgrid(polygons, vertices);
  compute_intersections(state, hashgrid, mesh);

  // Mappa a ogni edge generato le due facce generate adiacenti.
  auto face_edgemap       = hash_map<vec2i, vec2i>{};
  auto triangulated_faces = hash_map<int, vector<int>>{};

  // Triangolazione e aggiornamento dell'adiacenza
  triangulate(mesh, face_edgemap, triangulated_faces, hashgrid);
  update_face_adjacencies(mesh, triangulated_faces);

  // Calcola i tags per ogni faccia
  mesh.border_tags = face_tags(
      mesh, hashgrid, face_edgemap, triangulated_faces);

  check_tags(mesh, triangulated_faces);

  // Trova l'adiacenza fra celle tramite il flood-fill
  state.cells = make_mesh_cells(mesh, mesh.border_tags);

  //  save_tree_png(app, "0");

  // Calcoliamo possibili cicli all'interno del grafo delle adiacenze della
  // mesh. In modo da eliminare gli archi corrispondenti.
  auto cycles = compute_graph_cycles(state.cells);

  auto skip_polygons = vector<int>();
  for (auto& cycle : cycles) {
    for (auto& [node, polygon] : cycle) {
      skip_polygons.push_back(polygon);
    }
  }

  // Trova le celle ambiente nel grafo dell'adiacenza delle celle
  auto ambient_cells = find_ambient_cells(state.cells, skip_polygons);

  // Calcoliamo il labelling definitivo per effettuare le booleane tra
  // poligoni
  auto label_size = polygons.size();
  // if (polygons.back().points.empty()) label_size -= 1;

  // Inizializziamo le label delle celle a 0
  for (auto& cell : state.cells) cell.labels = vector<int>(label_size, 0);

  // Se erano presenti cicli li risolviamo settando la label in base alle
  // informazioni estratte prima
  for (auto& cycle : cycles)
    for (auto& c : cycle) state.cells[c.x].labels[c.y] = 1;

  // Calcoliamo le etichette a partire da ogni cella ambiente. Se troviamo una
  // configurazione che non ha mai etichette negative allora la salviamo nello
  // stato e non proviamo le altre celle ambiente.
  auto& cells = state.cells;
  compute_cell_labels(cells, {ambient_cells[0]}, ambient_cells, skip_polygons);

  // Fixing with whole graph propagation 1
  auto offset = vector<int>(label_size, 0);

  for (int i = 0; i < cells.size(); i++) {
    auto& cell = cells[i];
    for (int k = 0; k < label_size; k++) {
      offset[k] = min(cell.labels[k], offset[k]);
    }

    // auto  it   = find_where(
    // cell.labels, [](const int& label) { return label < 0; });

    // if (it != -1) {
    // Fixing with whole graph propagation 2
    // for (auto o = 0; o < offset.size(); o++)
    // offset[o] = min(cell.labels[o], offset[o]);

    // Fixing with subgraph propagation
    // auto offset = vector<int>(label_size);
    // for (auto o = 0; o < offset.size(); o++)
    //   offset[o] = min(cell.labels[o], offset[o]);

    // auto need_fix = hash_set<int>();
    // need_fix.insert(i);
    // for (auto& [neighbor, polygon] : cell.adjacency) {
    //   // Se sto entrando
    //   if (polygon > 0) {
    //     propagate_offset(cells, neighbor, i, need_fix);
    //   }
    // }

    // for (auto& fix : need_fix) {
    //   for (auto l = 0; l < cells[fix].labels.size(); l++) {
    //     cells[fix].labels[l] += -offset[l];
    //   }
    // }
    // }
  }

  // Fixing with whole graph propagation 3
  for (auto i = 0; i < cells.size(); i++) {
    for (auto k = 0; k < offset.size(); k++) {
      cells[i].labels[k] += -offset[k];
    }
  }
  // assert(state.ambient_cell != -1);
  //  save_tree_png(app, "1");
}

void compute_shapes(bool_state& state) {
  // Calcoliamo le informazioni sulla shape, come le celle che ne fanno parte
  auto& shapes = state.shapes;
  shapes.resize(state.polygons.size());

  // Assign a polygon and a color to each shape.
  for (auto p = 0; p < state.polygons.size(); p++) {
    if (shapes[p].polygon == 0) shapes[p].polygon = p;
    if (shapes[p].color == zero3f) shapes[p].color = get_color(p);
  }

  // Distribute cells to shapes.
  // La prima shape è relativa alla cella ambiente, che è rotto per
  // definizione
  shapes[0].cells   = {state.ambient_cell};
  shapes[0].is_root = false;

  for (auto c = 0; c < state.cells.size(); c++) {
    auto& cell = state.cells[c];
    for (auto p = 0; p < cell.labels.size(); p++) {
      if (cell.labels[p] > 0) shapes[p].cells.insert(c);
    }
  }
}

void compute_generator_polygons(
    const bool_state& state, int shape_idx, hash_set<int>& result) {
  // Calcoliamo ricorsivamente i poligoni iniziali coinvolti nelle operazioni
  // che hanno generato la shape corrente
  auto& shape = state.shapes[shape_idx];

  // Se la shape non ha generatori allora corrisponde ad una shape di un
  // poligono
  if (shape.generators == vec2i{-1, -1}) {
    result.insert(shape.polygon);
    return;
  }

  // Calcolo i generatori per le shape che hanno generato quella corrente
  compute_generator_polygons(state, shape.generators.x, result);
  compute_generator_polygons(state, shape.generators.y, result);
}

void compute_shape_borders(const bool_mesh& mesh, bool_state& state) {
  // Calcoliamo tutti i bordi di una shape
  for (auto s = 0; s < state.shapes.size(); s++) {
    auto& shape = state.shapes[s];

    // Calcoliamo il bordo solo per le shape root dell'albero csg
    if (!shape.is_root) continue;

    // Calcoliamo i poligoni iniziali coinvolti nelle operazioni che hanno
    // generato la root (ci serve successivamente per salvare nel bordo
    // solamente i punti corretti)
    auto generator_polygons = hash_set<int>();
    compute_generator_polygons(state, s, generator_polygons);

    auto components = compute_components(state, shape);
    for (auto& component : components) {
      // Step 1: Calcoliamo gli edges che stanno sul bordo
      auto edges = hash_set<vec2i>();

      for (auto c : component) {
        auto& cell = state.cells[c];

        // Per ogni cella che compone la shape calcolo il bordo a partire
        // dalle facce che ne fanno parte
        for (auto face : cell.faces) {
          // Se è una faccia interna allora non costituirà il bordo
          if (mesh.border_tags[face] == zero3i) continue;

          // Per ogni lato del triangolo considero solamente quelli che sono
          // di bordo (tag != 0)
          auto& tri = mesh.triangles[face];
          for (auto k = 0; k < 3; k++) {
            auto tag = mesh.border_tags[face][k];
            if (tag == 0) continue;
            auto edge     = get_mesh_edge_from_index(tri, k);
            auto rev_edge = vec2i{edge.y, edge.x};

            // Se 'edge' è già stato incontrato allora esso è un bordo tra due
            // celle che fanno parte dela stessa shape, quindi lo elimino dal
            // set.
            auto it = edges.find(rev_edge);
            if (it == edges.end())
              edges.insert(edge);
            else
              edges.erase(it);
          }
        }
      }

      // Step 2: Riordiniamo i bordi
      // Per ogni vertice salviamo il proprio successivo
      auto next_vert = hash_map<int, int>();
      for (auto& edge : edges) next_vert[edge.x] = edge.y;

      for (auto& [key, value] : next_vert) {
        // Se il valore è -1 abbiamo già processato il punto
        if (value == -1) continue;

        // Aggiungiamo un nuovo bordo
        auto border_points = vector<int>();

        auto current = key;

        while (true) {
          auto next = next_vert.at(current);
          if (next == -1) break;

          next_vert.at(current) = -1;

          // Se il vertice corrente è un punto di controllo lo aggiungo al
          // bordo
          if (contains(state.border_vertices, current)) {
            // Se è un punto di intersezione controlliamo che i poligoni che
            // lo hanno generato siano entrambi compresi nei poligoni che
            // hanno generato anche la shape.
            if (contains(state.isecs_generators, current)) {
              auto& isec_generators = state.isecs_generators.at(current);

              if (contains(generator_polygons, isec_generators.x) &&
                  contains(generator_polygons, isec_generators.y))
                border_points.push_back(current);
            } else
              border_points.push_back(current);
          }

          // Se un bordo è stato chiuso correttamente lo inseriamo tra i bordi
          // della shape
          if (next == key) {
            shape.border_points.push_back(border_points);
            break;
          } else
            current = next;
        }
      }
    }
  }
}

void compute_bool_operation(bool_state& state, const bool_operation& op) {
  auto& a = state.shapes[op.shape_a];
  auto& b = state.shapes[op.shape_b];

  // Convertiamo il vettore di interi in bool per semplificare le operazioni
  auto aa = vector<bool>(state.cells.size(), false);
  for (auto& c : a.cells) aa[c] = true;

  auto bb = vector<bool>(state.cells.size(), false);
  for (auto& c : b.cells) bb[c] = true;

  if (op.type == bool_operation::Type::op_union) {
    for (auto i = 0; i < aa.size(); i++) aa[i] = aa[i] || bb[i];
  } else if (op.type == bool_operation::Type::op_intersection) {
    for (auto i = 0; i < aa.size(); i++) aa[i] = aa[i] && bb[i];
  } else if (op.type == bool_operation::Type::op_difference) {
    for (auto i = 0; i < aa.size(); i++) aa[i] = aa[i] && !bb[i];
  } else if (op.type == bool_operation::Type::op_symmetrical_difference) {
    for (auto i = 0; i < aa.size(); i++) aa[i] = aa[i] != bb[i];
  }

  // Le shape 'a' e 'b' sono state usate nell'operazione,
  // quindi non sono root del csg tree
  a.is_root = false;
  b.is_root = false;

  // Creiamo una nuova shape risultato, settando come generatori le shape 'a'
  // e 'b' e riconvertendo il vettore di bool a interi
  auto& c      = state.shapes.emplace_back();
  c.generators = {op.shape_a, op.shape_b};
  for (auto i = 0; i < aa.size(); i++)
    if (aa[i]) c.cells.insert(i);
}<|MERGE_RESOLUTION|>--- conflicted
+++ resolved
@@ -119,7 +119,6 @@
   return result;
 }
 
-<<<<<<< HEAD
 void recompute_polygon_segments(
     const bool_mesh& mesh, const bool_state& state, mesh_polygon& polygon) {
   polygon.edges.clear();
@@ -136,29 +135,6 @@
 
     polygon.edges.push_back(segments);
     polygon.length += segments.size();
-=======
-void update_polygon(bool_state& state, const bool_mesh& mesh, int polygon_id) {
-  auto& mesh_polygon = state.polygons[polygon_id];
-
-  // TODO (marzia) Remove segments from here
-  mesh_polygon.segments.clear();
-  mesh_polygon.edges.clear();
-
-  for (int i = 0; i < mesh_polygon.points.size(); i++) {
-    auto start = mesh_polygon.points[i];
-    auto end   = mesh_polygon.points[(i + 1) % mesh_polygon.points.size()];
-    auto path  = compute_geodesic_path(
-        mesh, state.points[start], state.points[end]);
-    auto segments = mesh_segments(
-        mesh.triangles, path.strip, path.lerps, path.start, path.end);
-    if (segments.empty()) continue;
-
-    mesh_polygon.segments.insert(
-        mesh_polygon.segments.end(), segments.begin(), segments.end());
-
-    mesh_polygon.edges.push_back(segments);
-    mesh_polygon.length += segments.size();
->>>>>>> 2ae9abab
   }
 }
 
