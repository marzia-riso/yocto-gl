--- conflicted
+++ resolved
@@ -155,13 +155,7 @@
   for (int i = index; i < polygon.points.size(); i++) {
     auto start = polygon.points[i];
     auto end   = polygon.points[(i + 1) % polygon.points.size()];
-<<<<<<< HEAD
-    printf("Start: %d - End %d\n", start, end);
-
-    auto path = compute_geodesic_path(
-=======
     auto path  = compute_geodesic_path(
->>>>>>> d47d6484
         mesh, state.points[start], state.points[end]);
     auto threshold = 0.001f;
     for (auto& l : path.lerps) {
