--- conflicted
+++ resolved
@@ -5,19 +5,6 @@
 using namespace yocto;
 using namespace std;
 
-<<<<<<< HEAD
-struct hashgrid_polyline {
-  int           polygon  = -1;
-  vector<vec2f> points   = {};
-  vector<int>   vertices = {};
-
-  bool is_closed = false;
-};
-
-using mesh_hashgrid = hash_map<int, vector<hashgrid_polyline>>;
-
-=======
->>>>>>> c5564ebb
 const static int null_label = -999;
 
 struct bool_borders {
@@ -36,7 +23,6 @@
   int                        num_triangles      = 0;
   int                        num_positions      = 0;
   hash_map<int, vector<int>> triangulated_faces = {};
-  mesh_hashgrid              hashgrid           = {};
 };
 
 struct mesh_segment {
